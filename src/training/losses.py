--- conflicted
+++ resolved
@@ -142,7 +142,6 @@
         pred_norm = (pred + 1) / 2
         target_norm = (target + 1) / 2
 
-<<<<<<< HEAD
         if pred_norm.ndim == 0:
             batch_shape: Optional[torch.Size] = None
         else:
@@ -176,14 +175,3 @@
                 return loss.reshape(batch_shape)
 
         return loss
-=======
-        if self._lpips is None:
-            return self._zero.to(device=pred.device, dtype=pred.dtype)
-
-        loss = self._lpips(pred_norm, target_norm)
-
-        if isinstance(loss, torch.Tensor):
-            loss = loss.mean()
-
-        return loss
->>>>>>> e1ec5d0e
