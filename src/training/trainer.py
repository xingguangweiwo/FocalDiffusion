--- conflicted
+++ resolved
@@ -54,7 +54,6 @@
         dataset_cfg = self.config['data']
         dataset_kwargs_cfg = dataset_cfg.get('dataset_kwargs') or {}
         base_dataset_kwargs = {
-<<<<<<< HEAD
             key: value for key, value in dataset_kwargs_cfg.items()
             if key not in ('train', 'val')
         }
@@ -75,68 +74,6 @@
             dataset_type=dataset_type,
             filelist_path=train_filelist,
             data_root=dataset_cfg['data_root'],
-=======
-            key: value
-            for key, value in dataset_kwargs_cfg.items()
-            if key not in ('train', 'val', 'test')
-        }
-
-        train_dataset_kwargs = {**base_dataset_kwargs, **dataset_kwargs_cfg.get('train', {})}
-        val_dataset_kwargs = {**base_dataset_kwargs, **dataset_kwargs_cfg.get('val', {})}
-
-        def _prepare_sources(split: str) -> List[Dict[str, Any]]:
-            sources_key = f'{split}_sources'
-            filelist_key = f'{split}_filelist'
-            max_samples_key = f'max_{split}_samples'
-
-            sources_cfg = dataset_cfg.get(sources_key)
-            max_samples_override = dataset_cfg.get(max_samples_key)
-
-            prepared: List[Dict[str, Any]] = []
-
-            if sources_cfg:
-                for source in sources_cfg:
-                    source_dict = dict(source)
-                    if max_samples_override is not None and 'max_samples' not in source_dict:
-                        source_dict['max_samples'] = max_samples_override
-                    prepared.append(source_dict)
-                return prepared
-
-            filelist_value = dataset_cfg.get(filelist_key)
-            if filelist_value:
-                single_source: Dict[str, Any] = {
-                    'data_root': dataset_cfg.get('data_root', './data'),
-                    'filelist': filelist_value,
-                }
-                if max_samples_override is not None:
-                    single_source['max_samples'] = max_samples_override
-                prepared.append(single_source)
-
-            return prepared
-
-        dataset_type = dataset_cfg.get('dataset_type')
-
-        train_sources = _prepare_sources('train')
-        if not train_sources:
-            raise ValueError('No training data sources configured.')
-
-        val_sources = _prepare_sources('val')
-        if not val_sources:
-            raise ValueError('No validation data sources configured.')
-
-        # Training dataloader
-        for source in train_sources:
-            logger.info(
-                "Loading training data from: %s (root=%s)",
-                source.get('filelist', 'N/A'),
-                source.get('data_root', dataset_cfg.get('data_root', './data')),
-            )
-
-        self.train_dataloader = create_dataloader(
-            dataset_type=dataset_type,
-            filelist_path=None,
-            data_root=dataset_cfg.get('data_root', './data'),
->>>>>>> eb2a2809
             batch_size=self.config['training']['batch_size'],
             num_workers=dataset_cfg['num_workers'],
             image_size=tuple(dataset_cfg['image_size']),
@@ -145,15 +82,10 @@
             augmentation=True,
             shuffle=True,
             max_samples=dataset_cfg.get('max_train_samples'),
-<<<<<<< HEAD
-=======
-            sources=train_sources,
->>>>>>> eb2a2809
             **train_dataset_kwargs,
         )
 
         # Validation dataloader
-<<<<<<< HEAD
         val_filelist = dataset_cfg['val_filelist']
         logger.info(f"Loading validation data from: {val_filelist}")
 
@@ -161,19 +93,6 @@
             dataset_type=dataset_type,
             filelist_path=val_filelist,
             data_root=dataset_cfg['data_root'],
-=======
-        for source in val_sources:
-            logger.info(
-                "Loading validation data from: %s (root=%s)",
-                source.get('filelist', 'N/A'),
-                source.get('data_root', dataset_cfg.get('data_root', './data')),
-            )
-
-        self.val_dataloader = create_dataloader(
-            dataset_type=dataset_type,
-            filelist_path=None,
-            data_root=dataset_cfg.get('data_root', './data'),
->>>>>>> eb2a2809
             batch_size=self.config['training']['batch_size'],
             num_workers=dataset_cfg['num_workers'],
             image_size=tuple(dataset_cfg['image_size']),
@@ -182,10 +101,6 @@
             augmentation=False,
             shuffle=False,
             max_samples=dataset_cfg.get('max_val_samples'),
-<<<<<<< HEAD
-=======
-            sources=val_sources,
->>>>>>> eb2a2809
             **val_dataset_kwargs,
         )
 
@@ -498,16 +413,11 @@
                     depth_range_tensor = depth_range_tensor.to(device=device, dtype=depth_gt.dtype)
                 depth_mask = batch.get('valid_mask')
                 if depth_mask is not None:
-<<<<<<< HEAD
                     depth_mask = depth_mask.to(device=device)
-=======
-                    depth_mask = depth_mask.to(device=device).bool()
->>>>>>> eb2a2809
 
                 camera_params = batch.get('camera_params')
 
                 if camera_params is not None:
-<<<<<<< HEAD
                     batch_size = focal_stack.shape[0]
                     converted_params = {}
                     for key, value in camera_params.items():
@@ -521,14 +431,6 @@
                                 dtype=focal_stack.dtype,
                             )
                     camera_params = converted_params
-=======
-                    camera_params = {
-                        key: value.to(device=device, dtype=focal_stack.dtype)
-                        if isinstance(value, torch.Tensor)
-                        else value
-                        for key, value in camera_params.items()
-                    }
->>>>>>> eb2a2809
 
                 # Normalize inputs to match pipeline preprocessing
                 focal_stack = (focal_stack * 2.0) - 1.0
@@ -605,7 +507,6 @@
                         align_corners=False
                     )
 
-<<<<<<< HEAD
                     if depth_range_tensor is not None:
                         depth_min = depth_range_tensor[:, 0].view(-1, 1, 1)
                         depth_max = depth_range_tensor[:, 1].view(-1, 1, 1)
@@ -615,21 +516,6 @@
                     else:
                         depth_min = depth_gt.amin(dim=(-2, -1), keepdim=True)
                         depth_max = depth_gt.amax(dim=(-2, -1), keepdim=True)
-=======
-                    depth_min = depth_gt.amin(dim=(-2, -1), keepdim=True)
-                    depth_max = depth_gt.amax(dim=(-2, -1), keepdim=True)
-
-                    if depth_range_tensor is not None:
-                        depth_min = depth_range_tensor[:, 0].view(-1, 1, 1)
-                        depth_max = depth_range_tensor[:, 1].view(-1, 1, 1)
-                    elif (
-                        camera_params is not None
-                        and 'depth_min' in camera_params
-                        and 'depth_max' in camera_params
-                    ):
-                        depth_min = camera_params['depth_min'].to(dtype=depth_gt.dtype).view(-1, 1, 1)
-                        depth_max = camera_params['depth_max'].to(dtype=depth_gt.dtype).view(-1, 1, 1)
->>>>>>> eb2a2809
 
                     depth_range = (depth_max - depth_min).clamp(min=1e-6)
                     depth_pred = depth_probs * depth_range + depth_min
@@ -654,11 +540,7 @@
                         noise_target=noise_target,
                         depth_pred=depth_pred,
                         depth_target=depth_target,
-<<<<<<< HEAD
                         depth_mask=depth_mask,
-=======
-                        depth_mask=depth_mask if depth_mask is not None else None,
->>>>>>> eb2a2809
                         rgb_pred=rgb_recon,
                         rgb_target=rgb_target_fp32,
                         focal_features=focal_features,
