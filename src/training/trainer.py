"""
FocalDiffusion Trainer Class
Main trainer implementation for FocalDiffusion
"""

import os
import logging
from pathlib import Path
from datetime import datetime
import json

import torch
import torch.nn as nn
import torch.nn.functional as F
from torch.utils.data import DataLoader
from torch.cuda.amp import autocast, GradScaler
import numpy as np
from tqdm import tqdm

from accelerate import Accelerator
from accelerate.utils import set_seed
from diffusers import StableDiffusion3Pipeline
from diffusers.optimization import get_scheduler
from diffusers.training_utils import EMAModel
import wandb

from typing import Dict, Optional, Any

logger = logging.getLogger(__name__)


class FocalDiffusionTrainer:
    """Main trainer class for FocalDiffusion using file lists"""

    def __init__(self, config: dict):
        self.config = config
        self.setup_logging()
        self.setup_accelerator()
        self.setup_model()
        self.setup_data()
        self.setup_optimization()
        self.setup_tracking()

        # Training state
        self.current_epoch = 0
        self.global_step = 0

    def setup_data(self):
        """Setup datasets and dataloaders using file lists"""
        from ..data import create_dataloader

        logger.info("Setting up data loaders from file lists...")

        dataset_cfg = self.config['data']
        dataset_kwargs_cfg = dataset_cfg.get('dataset_kwargs') or {}
        base_dataset_kwargs = {
            key: value for key, value in dataset_kwargs_cfg.items()
            if key not in ('train', 'val')
        }
        if any(key in dataset_kwargs_cfg for key in ('train', 'val')):
            train_dataset_kwargs = {**base_dataset_kwargs, **dataset_kwargs_cfg.get('train', {})}
            val_dataset_kwargs = {**base_dataset_kwargs, **dataset_kwargs_cfg.get('val', {})}
        else:
            train_dataset_kwargs = dict(base_dataset_kwargs)
            val_dataset_kwargs = dict(base_dataset_kwargs)

        dataset_type = dataset_cfg.get('dataset_type')

        # Training dataloader
        train_filelist = dataset_cfg['train_filelist']
        logger.info(f"Loading training data from: {train_filelist}")

        self.train_dataloader = create_dataloader(
            dataset_type=dataset_type,
            filelist_path=train_filelist,
            data_root=dataset_cfg['data_root'],
            batch_size=self.config['training']['batch_size'],
            num_workers=dataset_cfg['num_workers'],
            image_size=tuple(dataset_cfg['image_size']),
            focal_stack_size=dataset_cfg['focal_stack_size'],
            focal_range=tuple(dataset_cfg['focal_range']),
            augmentation=True,
            shuffle=True,
            max_samples=dataset_cfg.get('max_train_samples'),
            **train_dataset_kwargs,
        )

        # Validation dataloader
        val_filelist = dataset_cfg['val_filelist']
        logger.info(f"Loading validation data from: {val_filelist}")

        self.val_dataloader = create_dataloader(
            dataset_type=dataset_type,
            filelist_path=val_filelist,
            data_root=dataset_cfg['data_root'],
            batch_size=self.config['training']['batch_size'],
            num_workers=dataset_cfg['num_workers'],
            image_size=tuple(dataset_cfg['image_size']),
            focal_stack_size=dataset_cfg['focal_stack_size'],
            focal_range=tuple(dataset_cfg['focal_range']),
            augmentation=False,
            shuffle=False,
            max_samples=dataset_cfg.get('max_val_samples'),
            **val_dataset_kwargs,
        )

        logger.info(f"Train samples: {len(self.train_dataloader.dataset)}")
        logger.info(f"Val samples: {len(self.val_dataloader.dataset)}")

        # Log sample paths for verification
        if logger.isEnabledFor(logging.DEBUG):
            sample = self.train_dataloader.dataset[0]
            logger.debug(f"Sample data path: {sample.get('sample_path', 'N/A')}")

    def setup_logging(self):
        """Setup logging configuration"""
        log_level = getattr(logging, self.config['logging'].get('level', 'INFO').upper())

        # Create log directory
        log_dir = Path(self.config['output']['save_dir']) / 'logs'
        log_dir.mkdir(parents=True, exist_ok=True)

        # Configure logging
        logging.basicConfig(
            level=log_level,
            format='%(asctime)s - %(name)s - %(levelname)s - %(message)s',
            handlers=[
                logging.FileHandler(log_dir / f"train_{datetime.now():%Y%m%d_%H%M%S}.log"),
                logging.StreamHandler()
            ]
        )

    def setup_accelerator(self):
        """Setup distributed training with Accelerator"""
        self.accelerator = Accelerator(
            gradient_accumulation_steps=self.config['training']['gradient_accumulation_steps'],
            mixed_precision=self.config['training'].get('mixed_precision', 'no'),
            log_with=['wandb'] if self.config['logging'].get('use_wandb', False) else None,
            project_dir=self.config['output']['save_dir'],
        )

        if self.config['training'].get('seed'):
            set_seed(self.config['training']['seed'])

    def setup_model(self):
        """Initialize model components"""
        logger.info("Loading SD3.5 base model...")

        # Import here to avoid circular imports
        from ..pipelines import FocalDiffusionPipeline
        from ..models import FocalStackProcessor, CameraInvariantEncoder
        from ..models.dual_decoder import DualOutputDecoder

        # Load base SD3.5 pipeline
        base_model_id = self.config['model']['base_model_id']

        pipe = StableDiffusion3Pipeline.from_pretrained(
            base_model_id,
            torch_dtype=torch.float16 if self.config['training']['mixed_precision'] == 'fp16' else torch.float32,
        )

        # Initialize focal-specific components
        logger.info("Initializing focal components...")

        self.focal_processor = FocalStackProcessor(
            feature_dim=self.config['model']['feature_dim'],
            num_scales=self.config['model']['num_scales'],
            max_sequence_length=self.config['model']['max_focal_stack_size'],
        )

        self.camera_encoder = CameraInvariantEncoder(
            output_dim=self.config['model']['feature_dim'],
        )

        self.dual_decoder = DualOutputDecoder(
            in_channels=pipe.vae.config.latent_channels,
            out_channels_depth=1,
            out_channels_rgb=pipe.vae.config.latent_channels,
        )

        # Create FocalDiffusion pipeline
        self.pipeline = FocalDiffusionPipeline(
            vae=pipe.vae,
            text_encoder=pipe.text_encoder,
            text_encoder_2=pipe.text_encoder_2,
            text_encoder_3=pipe.text_encoder_3,
            tokenizer=pipe.tokenizer,
            tokenizer_2=pipe.tokenizer_2,
            tokenizer_3=pipe.tokenizer_3,
            transformer=pipe.transformer,
            scheduler=pipe.scheduler,
            focal_processor=self.focal_processor,
            camera_encoder=self.camera_encoder,
            dual_decoder=self.dual_decoder,
        )

        # Configure trainable parameters
        self._configure_trainable_params()

        # Setup EMA if enabled
        if self.config['training'].get('use_ema'):
            self.ema = EMAModel(
                self.focal_processor.parameters(),
                decay=self.config['training']['ema_decay']
            )
        else:
            self.ema = None

    def _configure_trainable_params(self):
        """Configure which parameters to train"""
        train_config = self.config['training']['trainable_modules']

        # Freeze VAE and text encoders
        self.pipeline.vae.requires_grad_(False)
        self.pipeline.text_encoder.requires_grad_(False)
        self.pipeline.text_encoder_2.requires_grad_(False)
        if hasattr(self.pipeline, 'text_encoder_3') and self.pipeline.text_encoder_3 is not None:
            self.pipeline.text_encoder_3.requires_grad_(False)

        # Configure transformer
        if train_config['transformer'] == 'frozen':
            self.pipeline.transformer.requires_grad_(False)
        elif train_config['transformer'] == 'lora':
            self._add_lora_to_transformer()
        elif train_config['transformer'] == 'attention_only':
            for name, param in self.pipeline.transformer.named_parameters():
                if 'attn' not in name:
                    param.requires_grad_(False)
        elif train_config['transformer'] == 'full':
            self.pipeline.transformer.requires_grad_(True)

        # Always train focal components
        self.focal_processor.requires_grad_(True)
        self.camera_encoder.requires_grad_(True)
        self.dual_decoder.requires_grad_(True)

        # Log trainable parameters
        trainable_params = sum(p.numel() for p in self.pipeline.parameters() if p.requires_grad)
        total_params = sum(p.numel() for p in self.pipeline.parameters())
        logger.info(
            f"Trainable params: {trainable_params:,} / {total_params:,} "
            f"({100 * trainable_params / total_params:.2f}%)"
        )

    def _add_lora_to_transformer(self):
        """Add LoRA layers to transformer"""
        try:
            from peft import LoraConfig, get_peft_model

            lora_config = LoraConfig(
                r=self.config['training']['lora_rank'],
                lora_alpha=self.config['training']['lora_alpha'],
                target_modules=["to_q", "to_k", "to_v", "to_out.0"],
                lora_dropout=0.1,
            )

            self.pipeline.transformer = get_peft_model(self.pipeline.transformer, lora_config)
            logger.info("Added LoRA to transformer")
        except ImportError:
            logger.warning("PEFT not installed, using full fine-tuning instead")
            self.pipeline.transformer.requires_grad_(True)

    def setup_optimization(self):
        """Setup optimizer and scheduler"""
        from ..training.optimizers import get_optimizer

        # Get trainable parameters
        trainable_params = [p for p in self.pipeline.parameters() if p.requires_grad]

        # Create optimizer
        self.optimizer = get_optimizer(
            trainable_params,
            optimizer_type=self.config['optimizer'].get('type', 'adamw'),
            learning_rate=self.config['optimizer']['learning_rate'],
            weight_decay=self.config['optimizer']['weight_decay'],
            betas=tuple(self.config['optimizer']['betas']),
        )

        # Create scheduler
        num_training_steps = len(self.train_dataloader) * self.config['training']['num_epochs']
        num_training_steps = num_training_steps // self.config['training']['gradient_accumulation_steps']

        self.lr_scheduler = get_scheduler(
            self.config['scheduler']['type'],
            optimizer=self.optimizer,
            num_warmup_steps=self.config['scheduler']['warmup_steps'],
            num_training_steps=num_training_steps,
        )

        # Prepare with accelerator
        (
            self.pipeline,
            self.optimizer,
            self.train_dataloader,
            self.val_dataloader,
            self.lr_scheduler
        ) = self.accelerator.prepare(
            self.pipeline,
            self.optimizer,
            self.train_dataloader,
            self.val_dataloader,
            self.lr_scheduler
        )

        # Setup gradient scaler for mixed precision
        self.scaler = GradScaler() if self.config['training']['mixed_precision'] == 'fp16' else None

    def setup_tracking(self):
        """Setup experiment tracking"""
        if self.accelerator.is_main_process:
            if self.config['logging'].get('use_wandb'):
                run_name = self.config['logging'].get('run_name')
                if not run_name:
                    run_name = f"focal_diffusion_{datetime.now():%Y%m%d_%H%M%S}"

                self.accelerator.init_trackers(
                    project_name=self.config['logging'].get('project_name', 'focal-diffusion'),
                    config=self.config,
                    init_kwargs={"wandb": {
                        "name": run_name,
                        "tags": self.config['logging'].get('tags', []),
                    }}
                )

            # Setup checkpoint directory
            self.checkpoint_dir = Path(self.config['output']['save_dir']) / 'checkpoints'
            self.checkpoint_dir.mkdir(parents=True, exist_ok=True)

            # Save config and file lists
            with open(self.checkpoint_dir / 'config.json', 'w') as f:
                json.dump(self.config, f, indent=2)

            # Copy file lists for reproducibility
            import shutil
            for key in ['train_filelist', 'val_filelist', 'test_filelist']:
                if key in self.config['data']:
                    src = Path(self.config['data'][key])
                    if src.exists():
                        dst = self.checkpoint_dir / src.name
                        shutil.copy2(src, dst)
                        logger.info(f"Copied {src} to {dst}")

    def train(self):
        """Main training loop"""
        logger.info("Starting training...")

        best_val_loss = float('inf')

        for epoch in range(self.config['training']['num_epochs']):
            self.current_epoch = epoch

            # Training epoch
            train_loss = self.train_epoch(epoch, self.global_step)
            self.global_step += len(self.train_dataloader)

            # Validation
            if epoch % self.config['training']['val_every_n_epochs'] == 0:
                val_metrics = self.validate(epoch)

                # Log metrics
                if self.accelerator.is_main_process:
                    self.accelerator.log({
                        'epoch': epoch,
                        'train_loss': train_loss,
                        **{f'val_{k}': v for k, v in val_metrics.items()}
                    }, step=self.global_step)

                # Save best checkpoint
                if val_metrics['loss'] < best_val_loss:
                    best_val_loss = val_metrics['loss']
                    self.save_checkpoint(epoch, self.global_step, is_best=True)

            # Regular checkpoint
            if epoch % self.config['training']['save_every_n_epochs'] == 0:
                self.save_checkpoint(epoch, self.global_step)

        # Final checkpoint
        self.save_checkpoint(epoch, self.global_step, is_final=True)

        logger.info("Training completed!")
    def train_epoch(self, epoch: int, global_step: int) -> float:
        """Train for one epoch"""
        from ..training.losses import FocalDiffusionLoss

        self.pipeline.train()
        epoch_loss = 0.0

        # Initialize loss function
        loss_fn = FocalDiffusionLoss(
            diffusion_weight=self.config['losses']['diffusion_weight'],
            depth_weight=self.config['losses']['depth_weight'],
            rgb_weight=self.config['losses']['rgb_weight'],
            consistency_weight=self.config['losses']['consistency_weight'],
            perceptual_weight=self.config['losses'].get('perceptual_weight', 0.05),
        ).to(self.accelerator.device)

        progress_bar = tqdm(
            self.train_dataloader,
            desc=f"Epoch {epoch}",
            disable=not self.accelerator.is_local_main_process
        )

        for step, batch in enumerate(progress_bar):
            with self.accelerator.accumulate(self.pipeline):
                # Prepare batch data on device
                device = self.accelerator.device
                focal_stack = batch['focal_stack'].to(device)
                focus_distances = batch['focus_distances'].to(device=device, dtype=focal_stack.dtype)
                depth_gt = batch['depth'].to(device)
                rgb_gt = batch['all_in_focus'].to(device)
<<<<<<< HEAD
                depth_range_tensor = batch.get('depth_range')
                if depth_range_tensor is not None:
                    depth_range_tensor = depth_range_tensor.to(device=device, dtype=depth_gt.dtype)
                depth_mask = batch.get('valid_mask')
                if depth_mask is not None:
                    depth_mask = depth_mask.to(device=device).bool()

=======
>>>>>>> 8eef7c21
                camera_params = batch.get('camera_params')

                if camera_params is not None:
                    camera_params = {
                        key: value.to(device=device, dtype=focal_stack.dtype)
                        if isinstance(value, torch.Tensor)
                        else value
                        for key, value in camera_params.items()
                    }

                # Normalize inputs to match pipeline preprocessing
                focal_stack = (focal_stack * 2.0) - 1.0
                rgb_target = (rgb_gt * 2.0) - 1.0

                # Extract focal features
                focal_features = self.focal_processor(
                    focal_stack,
                    focus_distances,
                    camera_params
                )

                focal_features = {
                    key: value.to(self.pipeline.transformer.dtype)
                    if isinstance(value, torch.Tensor) and value is not None else value
                    for key, value in focal_features.items()
                }

                # Encode RGB target into VAE latent space
                vae_dtype = next(self.pipeline.vae.parameters()).dtype
                rgb_latent_input = rgb_target.to(dtype=vae_dtype)
                latents_dist = self.pipeline.vae.encode(rgb_latent_input).latent_dist
                latents = latents_dist.sample() * self.pipeline.vae.config.scaling_factor

                # Sample noise for diffusion training
                noise = torch.randn_like(latents)
                timesteps = torch.randint(
                    0,
                    self.pipeline.scheduler.config.num_train_timesteps,
                    (latents.shape[0],),
                    device=device,
                    dtype=torch.long
                )

                noisy_latents = self.pipeline.scheduler.add_noise(latents, noise, timesteps)
                if hasattr(self.pipeline.scheduler, "scale_model_input"):
                    model_input = self.pipeline.scheduler.scale_model_input(noisy_latents, timesteps)
                else:
                    model_input = noisy_latents

                model_input = model_input.to(self.pipeline.transformer.dtype)
                noise = noise.to(self.pipeline.transformer.dtype)

                # Forward pass
                with autocast(enabled=self.scaler is not None):
                    # Encode text (empty prompt for zero-shot)
                    prompt_embeds, _, pooled_prompt_embeds, _ = self.pipeline.encode_prompt(
                        prompt="",
                        prompt_2="",
                        prompt_3="",
                        num_images_per_prompt=1,
                        do_classifier_free_guidance=False,
                        device=self.accelerator.device,
                    )

                    # Predict noise
                    noise_pred = self.pipeline.transformer(
                        hidden_states=model_input,
                        timestep=timesteps,
                        encoder_hidden_states=prompt_embeds,
                        pooled_projections=pooled_prompt_embeds,
                        focal_features=focal_features,
                        return_dict=False,
                    )[0]

                    # Decode auxiliary predictions for multi-task losses
                    depth_logits, rgb_latent_pred = self.dual_decoder(latents)

                    depth_probs = torch.sigmoid(depth_logits)
                    depth_probs = F.interpolate(
                        depth_probs,
                        size=depth_gt.shape[-2:],
                        mode='bilinear',
                        align_corners=False
                    )

                    depth_min = depth_gt.amin(dim=(-2, -1), keepdim=True)
                    depth_max = depth_gt.amax(dim=(-2, -1), keepdim=True)
<<<<<<< HEAD

                    if depth_range_tensor is not None:
                        depth_min = depth_range_tensor[:, 0].view(-1, 1, 1)
                        depth_max = depth_range_tensor[:, 1].view(-1, 1, 1)
                    elif (
                        camera_params is not None
                        and 'depth_min' in camera_params
                        and 'depth_max' in camera_params
                    ):
                        depth_min = camera_params['depth_min'].to(dtype=depth_gt.dtype).view(-1, 1, 1)
                        depth_max = camera_params['depth_max'].to(dtype=depth_gt.dtype).view(-1, 1, 1)

=======
>>>>>>> 8eef7c21
                    depth_range = (depth_max - depth_min).clamp(min=1e-6)
                    depth_pred = depth_probs * depth_range + depth_min

                    rgb_recon = self.pipeline.vae.decode(
                        rgb_latent_pred / self.pipeline.vae.config.scaling_factor,
                        return_dict=False
                    )[0]
                    rgb_recon = rgb_recon.clamp(-1, 1)

                    # Cast tensors for stable loss computation
                    noise_pred = noise_pred.float()
                    noise_target = noise.float()
                    depth_pred = depth_pred.float()
                    depth_target = depth_gt.float()
                    rgb_recon = rgb_recon.float()
                    rgb_target_fp32 = rgb_target.float()

                    # Compute losses
                    loss_dict = loss_fn(
                        noise_pred=noise_pred,
                        noise_target=noise_target,
                        depth_pred=depth_pred,
                        depth_target=depth_target,
<<<<<<< HEAD
                        depth_mask=depth_mask if depth_mask is not None else None,
=======
>>>>>>> 8eef7c21
                        rgb_pred=rgb_recon,
                        rgb_target=rgb_target_fp32,
                        focal_features=focal_features,
                    )
                    loss = loss_dict['total']

                # Backward pass
                self.accelerator.backward(loss)

                # Gradient clipping
                if self.config['training'].get('max_grad_norm'):
                    self.accelerator.clip_grad_norm_(
                        self.pipeline.parameters(),
                        self.config['training']['max_grad_norm']
                    )

                # Optimizer step
                self.optimizer.step()
                self.lr_scheduler.step()
                self.optimizer.zero_grad()

                # Update EMA
                if self.ema is not None:
                    self.ema.step(self.focal_processor.parameters())

                # Logging
                epoch_loss += loss.item()
                if step % self.config['logging']['log_every_n_steps'] == 0:
                    progress_bar.set_postfix({
                        'loss': loss.item(),
                        'lr': self.lr_scheduler.get_last_lr()[0]
                    })

                    if self.accelerator.is_main_process:
                        self.accelerator.log({
                            'train_loss_step': loss.item(),
                            'learning_rate': self.lr_scheduler.get_last_lr()[0],
                            **{f'train_{k}': v.item() for k, v in loss_dict.items() if k != 'total'}
                        }, step=global_step + step)

        return epoch_loss / len(self.train_dataloader)

    def validate(self, epoch: int) -> dict:
        """Validation loop"""
        from ..utils.metrics import compute_metrics

        self.pipeline.eval()
        val_metrics = {'loss': 0.0, 'abs_rel': 0.0, 'rmse': 0.0}
        num_batches = 0

        with torch.no_grad():
            for batch in tqdm(
                    self.val_dataloader,
                    desc="Validation",
                    disable=not self.accelerator.is_local_main_process
            ):
                # Generate predictions
                output = self.pipeline(
                    focal_stack=batch['focal_stack'],
                    focus_distances=batch['focus_distances'],
                    camera_params=batch.get('camera_params'),
                    num_inference_steps=self.config['validation']['num_inference_steps'],
                    guidance_scale=self.config['validation']['guidance_scale'],
                    output_type='pt',
                    return_dict=True,
                )

                # Compute metrics
                depth_gt = batch['depth'].to(output.depth_map.device).squeeze(1)
                mask = batch.get('valid_mask')
                if mask is not None:
                    mask = mask.to(output.depth_map.device)

                metrics = compute_metrics(
                    output.depth_map,
                    depth_gt,
                    mask=mask,
                )

                # Accumulate
                for k, v in metrics.items():
                    if k in val_metrics:
                        val_metrics[k] += v

                if mask is not None:
                    val_loss = F.l1_loss(output.depth_map[mask], depth_gt[mask])
                else:
                    val_loss = F.l1_loss(output.depth_map, depth_gt)
                val_metrics['loss'] += val_loss.item()

                num_batches += 1

        # Average metrics
        for k in val_metrics:
            val_metrics[k] /= num_batches

        return val_metrics

    def save_checkpoint(
            self,
            epoch: int,
            global_step: int,
            is_best: bool = False,
            is_final: bool = False
    ):
        """Save model checkpoint"""
        if not self.accelerator.is_main_process:
            return

        # Prepare checkpoint
        checkpoint = {
            'epoch': epoch,
            'global_step': global_step,
            'focal_processor_state_dict': self.accelerator.unwrap_model(self.focal_processor).state_dict(),
            'camera_encoder_state_dict': self.accelerator.unwrap_model(self.camera_encoder).state_dict(),
            'dual_decoder_state_dict': self.accelerator.unwrap_model(self.dual_decoder).state_dict(),
            'optimizer_state_dict': self.optimizer.state_dict(),
            'scheduler_state_dict': self.lr_scheduler.state_dict(),
            'config': self.config,
        }

        # Add transformer state if training it
        if self.config['training']['trainable_modules']['transformer'] != 'frozen':
            checkpoint['transformer_state_dict'] = self.accelerator.unwrap_model(
                self.pipeline.transformer
            ).state_dict()

        if self.ema is not None:
            checkpoint['ema_state_dict'] = self.ema.state_dict()

        # Determine filename
        if is_best:
            filename = 'best.pt'
        elif is_final:
            filename = 'final.pt'
        else:
            filename = f'checkpoint_epoch_{epoch}.pt'

        # Save
        save_path = self.checkpoint_dir / filename
        torch.save(checkpoint, save_path)
        logger.info(f"Saved checkpoint: {filename}")

        # Keep only last N checkpoints
        if self.config['output'].get('save_top_k'):
            self._cleanup_checkpoints()

    def _cleanup_checkpoints(self):
        """Keep only the last N checkpoints"""
        save_top_k = self.config['output'].get('save_top_k', 3)

        # List all checkpoint files
        checkpoints = list(self.checkpoint_dir.glob('checkpoint_epoch_*.pt'))
        checkpoints.sort(key=lambda x: int(x.stem.split('_')[-1]))

        # Remove old checkpoints
        if len(checkpoints) > save_top_k:
            for checkpoint in checkpoints[:-save_top_k]:
                checkpoint.unlink()
                logger.info(f"Removed old checkpoint: {checkpoint.name}")

    def load_checkpoint(self, checkpoint_path: str):
        """Load checkpoint for resuming training"""
        logger.info(f"Loading checkpoint from {checkpoint_path}")

        checkpoint = torch.load(checkpoint_path, map_location=self.accelerator.device)

        # Load model states
        self.focal_processor.load_state_dict(checkpoint['focal_processor_state_dict'])
        self.camera_encoder.load_state_dict(checkpoint['camera_encoder_state_dict'])
        self.dual_decoder.load_state_dict(checkpoint['dual_decoder_state_dict'])

        if 'transformer_state_dict' in checkpoint:
            self.pipeline.transformer.load_state_dict(checkpoint['transformer_state_dict'])

        # Load optimizer and scheduler
        self.optimizer.load_state_dict(checkpoint['optimizer_state_dict'])
        self.lr_scheduler.load_state_dict(checkpoint['scheduler_state_dict'])

        # Load EMA if available
        if self.ema is not None and 'ema_state_dict' in checkpoint:
            self.ema.load_state_dict(checkpoint['ema_state_dict'])

        epoch = checkpoint['epoch']
        global_step = checkpoint['global_step']

        logger.info(f"Resumed from epoch {epoch}, global step {global_step}")

        return epoch, global_step<|MERGE_RESOLUTION|>--- conflicted
+++ resolved
@@ -408,16 +408,7 @@
                 focus_distances = batch['focus_distances'].to(device=device, dtype=focal_stack.dtype)
                 depth_gt = batch['depth'].to(device)
                 rgb_gt = batch['all_in_focus'].to(device)
-<<<<<<< HEAD
-                depth_range_tensor = batch.get('depth_range')
-                if depth_range_tensor is not None:
-                    depth_range_tensor = depth_range_tensor.to(device=device, dtype=depth_gt.dtype)
-                depth_mask = batch.get('valid_mask')
-                if depth_mask is not None:
-                    depth_mask = depth_mask.to(device=device).bool()
-
-=======
->>>>>>> 8eef7c21
+
                 camera_params = batch.get('camera_params')
 
                 if camera_params is not None:
@@ -505,21 +496,7 @@
 
                     depth_min = depth_gt.amin(dim=(-2, -1), keepdim=True)
                     depth_max = depth_gt.amax(dim=(-2, -1), keepdim=True)
-<<<<<<< HEAD
-
-                    if depth_range_tensor is not None:
-                        depth_min = depth_range_tensor[:, 0].view(-1, 1, 1)
-                        depth_max = depth_range_tensor[:, 1].view(-1, 1, 1)
-                    elif (
-                        camera_params is not None
-                        and 'depth_min' in camera_params
-                        and 'depth_max' in camera_params
-                    ):
-                        depth_min = camera_params['depth_min'].to(dtype=depth_gt.dtype).view(-1, 1, 1)
-                        depth_max = camera_params['depth_max'].to(dtype=depth_gt.dtype).view(-1, 1, 1)
-
-=======
->>>>>>> 8eef7c21
+
                     depth_range = (depth_max - depth_min).clamp(min=1e-6)
                     depth_pred = depth_probs * depth_range + depth_min
 
@@ -543,10 +520,7 @@
                         noise_target=noise_target,
                         depth_pred=depth_pred,
                         depth_target=depth_target,
-<<<<<<< HEAD
-                        depth_mask=depth_mask if depth_mask is not None else None,
-=======
->>>>>>> 8eef7c21
+
                         rgb_pred=rgb_recon,
                         rgb_target=rgb_target_fp32,
                         focal_features=focal_features,
