"""Dataset implementation for FocalDiffusion.
<<<<<<< HEAD

The dataset supports loading pre-rendered focal stacks or synthesising them on the
fly from all-in-focus RGB images and metric depth maps (including HyperSim HDF5
files)."""

from __future__ import annotations

import json
import logging
from pathlib import Path
from typing import Dict, List, Optional, Tuple, Union
=======

The dataset supports loading pre-rendered focal stacks or synthesising them on the
fly from all-in-focus RGB images and metric depth maps (including HyperSim HDF5
files)."""

from __future__ import annotations

import json
import logging
from pathlib import Path
from typing import Any, Dict, List, Optional, Tuple, Union
>>>>>>> eb2a2809

import numpy as np
import torch
from PIL import Image
<<<<<<< HEAD
from torch.utils.data import DataLoader, Dataset
=======
from torch.utils.data import ConcatDataset, DataLoader, Dataset
>>>>>>> eb2a2809

from .focal_simulator import FocalStackSimulator

logger = logging.getLogger(__name__)


IMAGE_EXTENSIONS = {
    ".png",
    ".jpg",
    ".jpeg",
    ".bmp",
    ".tif",
    ".tiff",
    ".gif",
}


class FocalStackDataset(Dataset):
    """Dataset that yields focal stacks, depth maps and auxiliary metadata."""

    def __init__(
        self,
        data_root: Union[str, Path],
        filelist_path: Optional[Union[str, Path]] = None,
        image_size: Tuple[int, int] = (512, 512),
        focal_stack_size: int = 5,
        focal_range: Tuple[float, float] = (0.3, 10.0),
        transform=None,
        max_samples: Optional[int] = None,
        generate_focal_stack: bool = False,
        camera_defaults: Optional[Dict[str, float]] = None,
        simulator_kwargs: Optional[Dict[str, float]] = None,
        depth_bounds: Optional[Tuple[float, float]] = None,
    ) -> None:
        self.data_root = Path(data_root)
        self.image_size = image_size
        self.focal_stack_size = focal_stack_size
        self.focal_range = focal_range
        self.transform = transform
        self.generate_focal_stack = generate_focal_stack
        self.simulator_kwargs = simulator_kwargs or {}
        self.depth_bounds = depth_bounds

        self.camera_defaults = {
            "f_number": 8.0,
            "focal_length": 50e-3,
            "pixel_size": 1.2e-5,
        }
        if camera_defaults:
            self.camera_defaults.update({k: float(v) for k, v in camera_defaults.items()})

        # Load file list or scan the directory
        if filelist_path:
            self.samples = self._load_filelist(filelist_path)
        else:
            self.samples = self._scan_directory()

        if max_samples is not None:
            self.samples = self.samples[:max_samples]

        logger.info("Loaded %d samples", len(self.samples))
        self._simulator: Optional[FocalStackSimulator] = None

    # ---------------------------------------------------------------------
    # Helpers
    # ---------------------------------------------------------------------
    @property
    def simulator(self) -> FocalStackSimulator:
        if self._simulator is None:
            self._simulator = FocalStackSimulator(**self.simulator_kwargs)
        return self._simulator

    def _resolve_path(self, path_like: Union[str, Path]) -> Path:
        path = Path(path_like)
        if not path.is_absolute():
            path = self.data_root / path
        return path

    # ---------------------------------------------------------------------
    # File list handling
    # ---------------------------------------------------------------------
    def _load_filelist(self, filelist_path: Union[str, Path]) -> List[Dict]:
        samples: List[Dict] = []
        with Path(filelist_path).open("r", encoding="utf-8") as handle:
            for line in handle:
                line = line.strip()
                if not line or line.startswith("#"):
                    continue

                if line.startswith("{"):
                    entry = json.loads(line)
                    samples.append(self._normalise_sample(entry))
                else:
                    samples.append(self._parse_legacy_entry(line))
        return samples

    def _parse_legacy_entry(self, line: str) -> Dict:
<<<<<<< HEAD
        parts = [part.strip() for part in line.split(",")]
        if len(parts) < 2:
            raise ValueError(f"Invalid filelist entry: {line}")

        sample = {
            "focal_stack_dir": parts[0],
            "depth_path": parts[1],
        }
        if len(parts) > 2 and parts[2]:
            sample["num_images"] = int(parts[2])
        return sample

=======
        tokens = [part.strip() for part in line.replace(",", " ").split() if part.strip()]
        if len(tokens) < 2:
            raise ValueError(f"Invalid filelist entry: {line}")

        sample: Dict = {}

        first_token, second_token = tokens[0], tokens[1]
        first_ext = Path(first_token).suffix.lower()

        if first_ext in IMAGE_EXTENSIONS:
            sample["all_in_focus"] = first_token
        else:
            sample["focal_stack_dir"] = first_token

        sample["depth_path"] = second_token

        for extra in tokens[2:]:
            if "=" in extra:
                key, value = extra.split("=", 1)
                sample[key.strip()] = self._coerce_value(value.strip())
                continue

            ext = Path(extra).suffix.lower()
            if ext in IMAGE_EXTENSIONS and "all_in_focus" not in sample:
                sample["all_in_focus"] = extra
                continue

            try:
                numeric = float(extra)
            except ValueError:
                continue

            if numeric.is_integer():
                sample["num_images"] = int(numeric)
            else:
                sample["num_images"] = int(round(numeric))

        if "all_in_focus" in sample and "focal_stack_dir" not in sample:
            sample.setdefault("generate_focal_stack", True)

        return sample

    @staticmethod
    def _coerce_value(raw: str):
        lowered = raw.lower()
        if lowered in {"true", "false"}:
            return lowered == "true"

        try:
            integer = int(raw)
        except ValueError:
            try:
                return float(raw)
            except ValueError:
                return raw
        else:
            return integer

>>>>>>> eb2a2809
    def _normalise_sample(self, entry: Dict) -> Dict:
        sample: Dict = {}

        depth_key = entry.get("depth") or entry.get("depth_path")
        if not depth_key:
            raise ValueError("Each entry must provide a depth or depth_path field")
        sample["depth_path"] = depth_key

        focal_key = entry.get("focal_stack") or entry.get("focal_stack_dir") or entry.get("scene_path")
        if focal_key:
            sample["focal_stack_dir"] = focal_key

        if entry.get("all_in_focus") or entry.get("aif") or entry.get("aif_path"):
            sample["all_in_focus"] = entry.get("all_in_focus") or entry.get("aif") or entry.get("aif_path")

        if "focus_distances" in entry:
            sample["focus_distances"] = [float(v) for v in entry["focus_distances"]]

        if "focus_range" in entry and entry["focus_range"]:
            sample["focus_range"] = [float(v) for v in entry["focus_range"]]

        if "depth_dataset" in entry:
            sample["depth_dataset"] = entry["depth_dataset"]
        if "depth_scale" in entry:
            sample["depth_scale"] = float(entry["depth_scale"])
        if "depth_shift" in entry:
            sample["depth_shift"] = float(entry["depth_shift"])
        if "depth_range" in entry:
            dr = entry["depth_range"]
            if len(dr) != 2:
                raise ValueError("depth_range must contain [min, max]")
            sample["depth_range"] = [float(dr[0]), float(dr[1])]

        if "generate_focal_stack" in entry:
            sample["generate_focal_stack"] = bool(entry["generate_focal_stack"])

        if "num_images" in entry:
            sample["num_images"] = int(entry["num_images"])

        if "camera" in entry and isinstance(entry["camera"], dict):
            sample["camera"] = {k: float(v) for k, v in entry["camera"].items()}

        if "transpose_depth" in entry:
            sample["transpose_depth"] = bool(entry["transpose_depth"])

        return sample

    def _scan_directory(self) -> List[Dict]:
        # Dataset-specific subclasses override this when file lists are unavailable.
        return []

    # ---------------------------------------------------------------------
    # PyTorch dataset interface
    # ---------------------------------------------------------------------
    def __len__(self) -> int:
        return len(self.samples)

    def __getitem__(self, idx: int) -> Dict[str, torch.Tensor]:
        sample_info = self.samples[idx]

        depth, depth_meta = self._load_depth(sample_info)
        use_generated = self._should_generate_stack(sample_info)

        if use_generated:
            focus_distances = self._get_focus_distances(sample_info, self.focal_stack_size)
            all_in_focus = self._load_all_in_focus(sample_info)
            focal_stack = self.simulator.generate(
                all_in_focus,
                depth.squeeze(0),
                focus_distances,
                sample_info.get("camera"),
            )
        else:
            focal_stack = self._load_focal_stack(sample_info)
            focus_distances = self._get_focus_distances(sample_info, focal_stack.shape[0])
            all_in_focus = self._load_all_in_focus(sample_info, fallback=focal_stack)

        if focal_stack.shape[0] != focus_distances.numel():
            focus_distances = self._align_focus_distances(focus_distances, focal_stack.shape[0])

        camera_params = self._compose_camera_params(sample_info, depth_meta)

        sample = {
            "focal_stack": focal_stack,
            "depth": depth,
            "all_in_focus": all_in_focus,
            "focus_distances": focus_distances,
            "camera_params": camera_params,
            "sample_path": sample_info.get("focal_stack_dir") or sample_info.get("depth_path", ""),
            "depth_range": torch.tensor(
                [depth_meta["min"], depth_meta["max"]], dtype=torch.float32
            ),
            "valid_mask": depth_meta["mask"],
        }

        if self.transform:
            sample["focal_stack"], sample["depth"], sample["all_in_focus"] = self.transform(
                sample["focal_stack"], sample["depth"], sample["all_in_focus"]
            )

        return sample

    # ------------------------------------------------------------------
    # Data loading helpers
    # ------------------------------------------------------------------
    def _should_generate_stack(self, sample_info: Dict) -> bool:
        if "generate_focal_stack" in sample_info:
            return bool(sample_info["generate_focal_stack"])
        if self.generate_focal_stack:
            return True
        return "all_in_focus" in sample_info and "focal_stack_dir" not in sample_info

    def _load_all_in_focus(
        self, sample_info: Dict, fallback: Optional[torch.Tensor] = None
    ) -> torch.Tensor:
        path = sample_info.get("all_in_focus")
        if path:
            return self._load_image(self._resolve_path(path))
        if fallback is not None:
            return self._generate_all_in_focus(fallback)
        raise ValueError(
            "Sample requires all_in_focus image or pre-rendered focal stack"
        )

    def _load_image(self, path: Path) -> torch.Tensor:
        with Image.open(path) as img:
            img = img.convert("RGB")
            img = img.resize(self.image_size, Image.Resampling.LANCZOS)
            array = np.array(img, dtype=np.float32) / 255.0
        return torch.from_numpy(array).permute(2, 0, 1)

    def _load_focal_stack(self, sample_info: Dict) -> torch.Tensor:
        dir_key = sample_info.get("focal_stack_dir") or sample_info.get("scene_path")
        if not dir_key:
            raise ValueError("Sample must include a focal_stack_dir when not generating")

        scene_dir = self._resolve_path(dir_key)
        if not scene_dir.exists():
            raise FileNotFoundError(f"Focal stack directory {scene_dir} does not exist")

        image_files = []
        patterns = sample_info.get("image_glob")
        if patterns:
            if isinstance(patterns, str):
                patterns = [patterns]
            for pattern in patterns:
                image_files.extend(sorted(scene_dir.glob(pattern)))
        else:
            image_files.extend(sorted(scene_dir.glob("*.png")))
            image_files.extend(sorted(scene_dir.glob("*.jpg")))
            image_files.extend(sorted(scene_dir.glob("*.jpeg")))

        if not image_files:
            raise FileNotFoundError(f"No focal stack images found in {scene_dir}")

        max_images = sample_info.get("num_images") or self.focal_stack_size
        if max_images <= 0:
            max_images = len(image_files)

        selected_files = image_files[:max_images]
        images = [self._load_image(path) for path in selected_files]

        while len(images) < max_images:
            images.append(images[-1].clone())

        return torch.stack(images, dim=0)

    def _get_focus_distances(self, sample_info: Dict, num_images: int) -> torch.Tensor:
        if "focus_distances" in sample_info:
            distances = torch.as_tensor(sample_info["focus_distances"], dtype=torch.float32)
<<<<<<< HEAD
        else:
            focus_range = sample_info.get("focus_range", self.focal_range)
            near, far = focus_range
            distances = torch.logspace(
                np.log10(max(near, 1e-3)),
                np.log10(max(far, near + 1e-3)),
                steps=max(num_images, 1),
                dtype=torch.float32,
            )
        return self._align_focus_distances(distances, num_images)

    def _align_focus_distances(self, distances: torch.Tensor, num_images: int) -> torch.Tensor:
        if distances.numel() == num_images:
            return distances
        if distances.numel() > num_images:
            return distances[:num_images]
        if distances.numel() == 0:
            distances = torch.full((1,), 1.0, dtype=torch.float32)
        pad_value = distances[-1]
        padding = pad_value.repeat(num_images - distances.numel())
        return torch.cat([distances, padding], dim=0)

    def _compose_camera_params(self, sample_info: Dict, depth_meta: Dict[str, torch.Tensor]) -> Dict[str, torch.Tensor]:
        params: Dict[str, torch.Tensor] = {}
        dtype = torch.float32

        camera_values = dict(self.camera_defaults)
        camera_values.update(sample_info.get("camera", {}))

        for key, value in camera_values.items():
            params[key] = torch.tensor(float(value), dtype=dtype)

        if "aperture" in sample_info.get("camera", {}):
            params["aperture"] = torch.tensor(
                float(sample_info["camera"]["aperture"]), dtype=dtype
            )
        else:
=======
        else:
            focus_range = sample_info.get("focus_range", self.focal_range)
            near, far = focus_range
            distances = torch.logspace(
                np.log10(max(near, 1e-3)),
                np.log10(max(far, near + 1e-3)),
                steps=max(num_images, 1),
                dtype=torch.float32,
            )
        return self._align_focus_distances(distances, num_images)

    def _align_focus_distances(self, distances: torch.Tensor, num_images: int) -> torch.Tensor:
        if distances.numel() == num_images:
            return distances
        if distances.numel() > num_images:
            return distances[:num_images]
        if distances.numel() == 0:
            distances = torch.full((1,), 1.0, dtype=torch.float32)
        pad_value = distances[-1]
        padding = pad_value.repeat(num_images - distances.numel())
        return torch.cat([distances, padding], dim=0)

    def _compose_camera_params(self, sample_info: Dict, depth_meta: Dict[str, torch.Tensor]) -> Dict[str, torch.Tensor]:
        params: Dict[str, torch.Tensor] = {}
        dtype = torch.float32

        camera_values = dict(self.camera_defaults)
        camera_values.update(sample_info.get("camera", {}))

        for key, value in camera_values.items():
            params[key] = torch.tensor(float(value), dtype=dtype)

        if "aperture" in sample_info.get("camera", {}):
            params["aperture"] = torch.tensor(
                float(sample_info["camera"]["aperture"]), dtype=dtype
            )
        else:
>>>>>>> eb2a2809
            params["aperture"] = params["focal_length"] / torch.clamp(
                params["f_number"], min=1e-6
            )

        params["depth_min"] = torch.tensor(depth_meta["min"], dtype=dtype)
        params["depth_max"] = torch.tensor(depth_meta["max"], dtype=dtype)
        return params

    def _load_depth(self, sample_info: Dict) -> Tuple[torch.Tensor, Dict[str, torch.Tensor]]:
        depth_path = self._resolve_path(sample_info["depth_path"])

        if depth_path.suffix.lower() in {".h5", ".hdf5"}:
            depth = self._load_hdf5_depth(depth_path, sample_info.get("depth_dataset"))
        elif depth_path.suffix.lower() == ".npy":
            depth = np.load(depth_path)
        elif depth_path.suffix.lower() in {".exr", ".pfm"}:
            try:
                import cv2  # type: ignore
            except ImportError as exc:  # pragma: no cover - optional dependency
                raise ImportError(
                    f"OpenCV is required to read depth map {depth_path}"
                ) from exc
            depth = cv2.imread(str(depth_path), cv2.IMREAD_ANYDEPTH)
        else:
            with Image.open(depth_path) as depth_img:
                depth = np.array(depth_img)

        depth = depth.astype(np.float32)

        scale = sample_info.get("depth_scale", 1.0)
        shift = sample_info.get("depth_shift", 0.0)
        depth = depth * float(scale) + float(shift)

        valid_mask = np.isfinite(depth) & (depth > 0)
        if not np.any(valid_mask):
            raise ValueError(f"Depth map {depth_path} does not contain valid samples")

        if sample_info.get("transpose_depth"):
            depth = depth.T
            valid_mask = valid_mask.T

        depth_bounds = self.depth_bounds or (None, None)
        range_override = sample_info.get("depth_range")

        valid_depth = depth[valid_mask]
        depth_min = float(valid_depth.min())
        depth_max = float(valid_depth.max())

        if depth_bounds[0] is not None:
            depth_min = max(depth_min, float(depth_bounds[0]))
        if depth_bounds[1] is not None:
            depth_max = min(depth_max, float(depth_bounds[1]))

        if range_override:
            depth_min = max(depth_min, float(range_override[0]))
            depth_max = min(depth_max, float(range_override[1]))

        if depth_max <= depth_min:
            depth_max = depth_min + 1e-3

        depth = np.clip(depth, depth_min, depth_max)

        depth_image = Image.fromarray(depth)
        depth_image = depth_image.resize(self.image_size, Image.Resampling.NEAREST)
        depth_resized = np.array(depth_image, dtype=np.float32)

        mask_image = Image.fromarray((valid_mask.astype(np.uint8) * 255))
        mask_image = mask_image.resize(self.image_size, Image.Resampling.NEAREST)
        mask_resized = np.array(mask_image) > 0

        masked_depth = depth_resized[mask_resized]
        if masked_depth.size > 0:
            depth_min = float(masked_depth.min())
            depth_max = float(masked_depth.max())

        depth_tensor = torch.from_numpy(depth_resized).unsqueeze(0)
        mask_tensor = torch.from_numpy(mask_resized).to(torch.bool)

        return depth_tensor, {"min": depth_min, "max": depth_max, "mask": mask_tensor}

    def _load_hdf5_depth(self, path: Path, dataset_name: Optional[str]) -> np.ndarray:
        try:
            import h5py  # type: ignore
        except ImportError as exc:  # pragma: no cover - optional dependency
            raise ImportError("h5py is required to read HyperSim depth maps") from exc

        with h5py.File(path, "r") as handle:
            if dataset_name:
                dataset_names = [dataset_name]
            else:
                dataset_names = [
                    "depth",
                    "depth_meters",
                    "dataset",
                    "depth_m",
                ]
                dataset_names.extend(handle.keys())

            for name in dataset_names:
                if name in handle:
                    data = handle[name][()]
                    if data.ndim == 3 and data.shape[0] == 1:
                        data = data[0]
                    return np.array(data)
                if name.startswith("/") and name[1:] in handle:
                    data = handle[name[1:]][()]
                    if data.ndim == 3 and data.shape[0] == 1:
                        data = data[0]
                    return np.array(data)

        raise KeyError(
            f"Unable to locate a depth dataset inside {path}; tried {dataset_names}"
        )

    def _generate_all_in_focus(self, focal_stack: torch.Tensor) -> torch.Tensor:
        num_images, channels, height, width = focal_stack.shape
        gradients = []
        for i in range(num_images):
            img = focal_stack[i]
            grad_x = torch.abs(img[:, :, 1:] - img[:, :, :-1])
            grad_y = torch.abs(img[:, 1:, :] - img[:, :-1, :])
            grad_x = torch.nn.functional.pad(grad_x, (0, 1, 0, 0))
            grad_y = torch.nn.functional.pad(grad_y, (0, 0, 0, 1))
            grad_mag = torch.sqrt(grad_x ** 2 + grad_y ** 2).mean(dim=0)
            gradients.append(grad_mag)

        gradients = torch.stack(gradients, dim=0)
        best_indices = torch.argmax(gradients, dim=0)
        all_in_focus = torch.zeros((channels, height, width), dtype=focal_stack.dtype)
        for i in range(num_images):
            mask = (best_indices == i).unsqueeze(0)
            all_in_focus += focal_stack[i] * mask
        return all_in_focus


class HyperSimDataset(FocalStackDataset):
    """HyperSim dataset implementation."""

    def _scan_directory(self) -> List[Dict]:
        samples: List[Dict] = []
        scenes_dir = self.data_root / "scenes"
        if not scenes_dir.exists():
            return samples

        for scene_dir in sorted(scenes_dir.iterdir()):
            if not scene_dir.is_dir():
                continue

            images_dir = scene_dir / "images"
            depth_dir = scene_dir / "depth"
            if not images_dir.exists() or not depth_dir.exists():
                continue

            frame_groups: Dict[str, List[Path]] = {}
            for img_file in images_dir.glob("*.jpg"):
                frame_id = img_file.stem.split(".")[0]
                frame_groups.setdefault(frame_id, []).append(img_file)

            for frame_id, img_files in frame_groups.items():
                depth_file = depth_dir / f"{frame_id}.depth.exr"
                if depth_file.exists():
                    samples.append(
                        {
                            "focal_stack_dir": str(images_dir.relative_to(self.data_root)),
                            "depth_path": str(depth_file.relative_to(self.data_root)),
                            "num_images": len(img_files),
                        }
                    )
        return samples


class VirtualKITTIDataset(FocalStackDataset):
    """Virtual KITTI dataset implementation."""

    def _scan_directory(self) -> List[Dict]:
        samples: List[Dict] = []
        for scene_dir in sorted(self.data_root.iterdir()):
            if not scene_dir.is_dir() or not scene_dir.name.startswith("Scene"):
                continue

            rgb_dir = scene_dir / "frames" / "rgb" / "Camera_0"
            depth_dir = scene_dir / "frames" / "depth" / "Camera_0"
            if not rgb_dir.exists() or not depth_dir.exists():
                continue

            for rgb_file in sorted(rgb_dir.glob("*.jpg")):
                frame_num = rgb_file.stem.replace("rgb", "")
                depth_file = depth_dir / f"depth{frame_num}.png"
                if depth_file.exists():
                    samples.append(
                        {
                            "focal_stack_dir": str(rgb_dir.relative_to(self.data_root)),
                            "depth_path": str(depth_file.relative_to(self.data_root)),
                            "num_images": 1,
                        }
                    )
        return samples


def create_dataloader(
    dataset_type: Optional[str] = None,
    filelist_path: Optional[Union[str, Path]] = None,
    data_root: Union[str, Path] = "./data",
    batch_size: int = 4,
    num_workers: int = 4,
    image_size: Tuple[int, int] = (512, 512),
    focal_stack_size: int = 5,
    focal_range: Tuple[float, float] = (0.3, 10.0),
    augmentation: bool = False,
    shuffle: bool = True,
    max_samples: Optional[int] = None,
<<<<<<< HEAD
=======
    sources: Optional[List[Dict[str, Any]]] = None,
>>>>>>> eb2a2809
    **dataset_kwargs,
) -> DataLoader:
    """Create dataloader for training or evaluation."""

<<<<<<< HEAD
    if filelist_path:
=======
    if filelist_path or sources:
>>>>>>> eb2a2809
        dataset_class = FocalStackDataset
    elif dataset_type == "hypersim":
        dataset_class = HyperSimDataset
    elif dataset_type == "virtual_kitti":
        dataset_class = VirtualKITTIDataset
    else:
        dataset_class = FocalStackDataset

    transform = None
    if augmentation:
        from .augmentation import FocalAugmentation

        transform = FocalAugmentation()

<<<<<<< HEAD
    dataset = dataset_class(
        data_root=data_root,
        filelist_path=filelist_path,
        image_size=image_size,
        focal_stack_size=focal_stack_size,
        focal_range=focal_range,
        transform=transform,
        max_samples=max_samples,
        **dataset_kwargs,
    )
=======
    def _build_dataset(source_kwargs: Dict[str, Any]) -> Dataset:
        merged_kwargs = dict(dataset_kwargs)
        merged_kwargs.update(source_kwargs.get("dataset_kwargs", {}))

        root_override = source_kwargs.get("data_root", data_root)
        filelist_override = source_kwargs.get("filelist", filelist_path)

        if issubclass(dataset_class, FocalStackDataset) and filelist_override is None:
            raise ValueError("filelist must be provided when using filelist datasets")

        return dataset_class(
            data_root=root_override,
            filelist_path=filelist_override,
            image_size=image_size,
            focal_stack_size=focal_stack_size,
            focal_range=focal_range,
            transform=transform,
            max_samples=source_kwargs.get("max_samples", max_samples),
            **merged_kwargs,
        )

    datasets: List[Dataset]

    if sources:
        datasets = [_build_dataset(source) for source in sources]
    else:
        datasets = [
            _build_dataset({
                "data_root": data_root,
                "filelist": filelist_path,
                "max_samples": max_samples,
                "dataset_kwargs": {},
            })
        ]

    dataset: Dataset
    if len(datasets) == 1:
        dataset = datasets[0]
    else:
        dataset = ConcatDataset(datasets)
>>>>>>> eb2a2809

    return DataLoader(
        dataset,
        batch_size=batch_size,
        shuffle=shuffle,
        num_workers=num_workers,
        pin_memory=True,
        drop_last=shuffle,
    )<|MERGE_RESOLUTION|>--- conflicted
+++ resolved
@@ -1,5 +1,4 @@
 """Dataset implementation for FocalDiffusion.
-<<<<<<< HEAD
 
 The dataset supports loading pre-rendered focal stacks or synthesising them on the
 fly from all-in-focus RGB images and metric depth maps (including HyperSim HDF5
@@ -11,28 +10,11 @@
 import logging
 from pathlib import Path
 from typing import Dict, List, Optional, Tuple, Union
-=======
-
-The dataset supports loading pre-rendered focal stacks or synthesising them on the
-fly from all-in-focus RGB images and metric depth maps (including HyperSim HDF5
-files)."""
-
-from __future__ import annotations
-
-import json
-import logging
-from pathlib import Path
-from typing import Any, Dict, List, Optional, Tuple, Union
->>>>>>> eb2a2809
 
 import numpy as np
 import torch
 from PIL import Image
-<<<<<<< HEAD
 from torch.utils.data import DataLoader, Dataset
-=======
-from torch.utils.data import ConcatDataset, DataLoader, Dataset
->>>>>>> eb2a2809
 
 from .focal_simulator import FocalStackSimulator
 
@@ -130,7 +112,6 @@
         return samples
 
     def _parse_legacy_entry(self, line: str) -> Dict:
-<<<<<<< HEAD
         parts = [part.strip() for part in line.split(",")]
         if len(parts) < 2:
             raise ValueError(f"Invalid filelist entry: {line}")
@@ -143,66 +124,6 @@
             sample["num_images"] = int(parts[2])
         return sample
 
-=======
-        tokens = [part.strip() for part in line.replace(",", " ").split() if part.strip()]
-        if len(tokens) < 2:
-            raise ValueError(f"Invalid filelist entry: {line}")
-
-        sample: Dict = {}
-
-        first_token, second_token = tokens[0], tokens[1]
-        first_ext = Path(first_token).suffix.lower()
-
-        if first_ext in IMAGE_EXTENSIONS:
-            sample["all_in_focus"] = first_token
-        else:
-            sample["focal_stack_dir"] = first_token
-
-        sample["depth_path"] = second_token
-
-        for extra in tokens[2:]:
-            if "=" in extra:
-                key, value = extra.split("=", 1)
-                sample[key.strip()] = self._coerce_value(value.strip())
-                continue
-
-            ext = Path(extra).suffix.lower()
-            if ext in IMAGE_EXTENSIONS and "all_in_focus" not in sample:
-                sample["all_in_focus"] = extra
-                continue
-
-            try:
-                numeric = float(extra)
-            except ValueError:
-                continue
-
-            if numeric.is_integer():
-                sample["num_images"] = int(numeric)
-            else:
-                sample["num_images"] = int(round(numeric))
-
-        if "all_in_focus" in sample and "focal_stack_dir" not in sample:
-            sample.setdefault("generate_focal_stack", True)
-
-        return sample
-
-    @staticmethod
-    def _coerce_value(raw: str):
-        lowered = raw.lower()
-        if lowered in {"true", "false"}:
-            return lowered == "true"
-
-        try:
-            integer = int(raw)
-        except ValueError:
-            try:
-                return float(raw)
-            except ValueError:
-                return raw
-        else:
-            return integer
-
->>>>>>> eb2a2809
     def _normalise_sample(self, entry: Dict) -> Dict:
         sample: Dict = {}
 
@@ -373,7 +294,6 @@
     def _get_focus_distances(self, sample_info: Dict, num_images: int) -> torch.Tensor:
         if "focus_distances" in sample_info:
             distances = torch.as_tensor(sample_info["focus_distances"], dtype=torch.float32)
-<<<<<<< HEAD
         else:
             focus_range = sample_info.get("focus_range", self.focal_range)
             near, far = focus_range
@@ -411,45 +331,6 @@
                 float(sample_info["camera"]["aperture"]), dtype=dtype
             )
         else:
-=======
-        else:
-            focus_range = sample_info.get("focus_range", self.focal_range)
-            near, far = focus_range
-            distances = torch.logspace(
-                np.log10(max(near, 1e-3)),
-                np.log10(max(far, near + 1e-3)),
-                steps=max(num_images, 1),
-                dtype=torch.float32,
-            )
-        return self._align_focus_distances(distances, num_images)
-
-    def _align_focus_distances(self, distances: torch.Tensor, num_images: int) -> torch.Tensor:
-        if distances.numel() == num_images:
-            return distances
-        if distances.numel() > num_images:
-            return distances[:num_images]
-        if distances.numel() == 0:
-            distances = torch.full((1,), 1.0, dtype=torch.float32)
-        pad_value = distances[-1]
-        padding = pad_value.repeat(num_images - distances.numel())
-        return torch.cat([distances, padding], dim=0)
-
-    def _compose_camera_params(self, sample_info: Dict, depth_meta: Dict[str, torch.Tensor]) -> Dict[str, torch.Tensor]:
-        params: Dict[str, torch.Tensor] = {}
-        dtype = torch.float32
-
-        camera_values = dict(self.camera_defaults)
-        camera_values.update(sample_info.get("camera", {}))
-
-        for key, value in camera_values.items():
-            params[key] = torch.tensor(float(value), dtype=dtype)
-
-        if "aperture" in sample_info.get("camera", {}):
-            params["aperture"] = torch.tensor(
-                float(sample_info["camera"]["aperture"]), dtype=dtype
-            )
-        else:
->>>>>>> eb2a2809
             params["aperture"] = params["focal_length"] / torch.clamp(
                 params["f_number"], min=1e-6
             )
@@ -661,19 +542,11 @@
     augmentation: bool = False,
     shuffle: bool = True,
     max_samples: Optional[int] = None,
-<<<<<<< HEAD
-=======
-    sources: Optional[List[Dict[str, Any]]] = None,
->>>>>>> eb2a2809
     **dataset_kwargs,
 ) -> DataLoader:
     """Create dataloader for training or evaluation."""
 
-<<<<<<< HEAD
     if filelist_path:
-=======
-    if filelist_path or sources:
->>>>>>> eb2a2809
         dataset_class = FocalStackDataset
     elif dataset_type == "hypersim":
         dataset_class = HyperSimDataset
@@ -688,7 +561,6 @@
 
         transform = FocalAugmentation()
 
-<<<<<<< HEAD
     dataset = dataset_class(
         data_root=data_root,
         filelist_path=filelist_path,
@@ -699,48 +571,6 @@
         max_samples=max_samples,
         **dataset_kwargs,
     )
-=======
-    def _build_dataset(source_kwargs: Dict[str, Any]) -> Dataset:
-        merged_kwargs = dict(dataset_kwargs)
-        merged_kwargs.update(source_kwargs.get("dataset_kwargs", {}))
-
-        root_override = source_kwargs.get("data_root", data_root)
-        filelist_override = source_kwargs.get("filelist", filelist_path)
-
-        if issubclass(dataset_class, FocalStackDataset) and filelist_override is None:
-            raise ValueError("filelist must be provided when using filelist datasets")
-
-        return dataset_class(
-            data_root=root_override,
-            filelist_path=filelist_override,
-            image_size=image_size,
-            focal_stack_size=focal_stack_size,
-            focal_range=focal_range,
-            transform=transform,
-            max_samples=source_kwargs.get("max_samples", max_samples),
-            **merged_kwargs,
-        )
-
-    datasets: List[Dataset]
-
-    if sources:
-        datasets = [_build_dataset(source) for source in sources]
-    else:
-        datasets = [
-            _build_dataset({
-                "data_root": data_root,
-                "filelist": filelist_path,
-                "max_samples": max_samples,
-                "dataset_kwargs": {},
-            })
-        ]
-
-    dataset: Dataset
-    if len(datasets) == 1:
-        dataset = datasets[0]
-    else:
-        dataset = ConcatDataset(datasets)
->>>>>>> eb2a2809
 
     return DataLoader(
         dataset,
