"""FocalDiffusion utilities."""

from .image_utils import (
    load_image_stack,
    save_depth_map,
    save_all_in_focus,
    colorize_depth,
    create_visualization,
)
from .camera_utils import (
    parse_exif_data,
    estimate_focus_distances,
    compute_circle_of_confusion,
    get_depth_of_field,
)
from .metrics import compute_metrics
from .visualization import visualize_results


<<<<<<< HEAD
def ensure_sentencepiece_installed() -> None:
    """Legacy no-op kept for backwards compatibility.

    Older entry points imported :func:`ensure_sentencepiece_installed` to
    perform an optional dependency check. The validation step has since been
    inlined elsewhere, but keeping this stub avoids ``NameError`` crashes for
    users running out-of-date scripts or notebooks that still reference the
    helper.
    """


=======
>>>>>>> 46812f5c
__all__ = [
    "load_image_stack",
    "save_depth_map",
    "save_all_in_focus",
    "colorize_depth",
    "create_visualization",
    "parse_exif_data",
    "estimate_focus_distances",
    "compute_circle_of_confusion",
    "get_depth_of_field",
    "compute_metrics",
    "visualize_results",
    "ensure_sentencepiece_installed",
]<|MERGE_RESOLUTION|>--- conflicted
+++ resolved
@@ -17,20 +17,6 @@
 from .visualization import visualize_results
 
 
-<<<<<<< HEAD
-def ensure_sentencepiece_installed() -> None:
-    """Legacy no-op kept for backwards compatibility.
-
-    Older entry points imported :func:`ensure_sentencepiece_installed` to
-    perform an optional dependency check. The validation step has since been
-    inlined elsewhere, but keeping this stub avoids ``NameError`` crashes for
-    users running out-of-date scripts or notebooks that still reference the
-    helper.
-    """
-
-
-=======
->>>>>>> 46812f5c
 __all__ = [
     "load_image_stack",
     "save_depth_map",
