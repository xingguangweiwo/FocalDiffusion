"""FocalDiffusion utilities"""

from .image_utils import (
    load_image_stack,
    save_depth_map,
    save_all_in_focus,
    colorize_depth,
    create_visualization,
)
from .camera_utils import (
    parse_exif_data,
    estimate_focus_distances,
    compute_circle_of_confusion,
    get_depth_of_field,
)
from .metrics import compute_metrics
from .visualization import visualize_results


<<<<<<< HEAD
=======
def ensure_sentencepiece_installed() -> None:
    """Ensure the optional sentencepiece dependency is available.

    Stable Diffusion 3.5 relies on a T5 text encoder whose fast tokenizer
    delegates to the :mod:`sentencepiece` Python package.  When the package is
    missing, Hugging Face will download the (multi-gigabyte) checkpoint only to
    raise a ``ValueError`` while instantiating the tokenizer.  Import the module
    up front so we can fail fast with a clear remediation hint.
    """

    try:  # pragma: no cover - import guard depends on runtime environment
        import sentencepiece  # type: ignore  # noqa: F401
    except ImportError as exc:  # pragma: no cover - import guard
        raise RuntimeError(
            "The `sentencepiece` package is required to load Stable Diffusion "
            "3.5 tokenizers. Install it with `pip install sentencepiece` or "
            "`conda install -c conda-forge sentencepiece` and re-run the "
            "command."
        ) from exc


>>>>>>> a2ec37c5
__all__ = [
    "load_image_stack",
    "save_depth_map",
    "save_all_in_focus",
    "colorize_depth",
    "create_visualization",
    "parse_exif_data",
    "estimate_focus_distances",
    "compute_circle_of_confusion",
    "get_depth_of_field",
    "compute_metrics",
    "visualize_results",
    "ensure_sentencepiece_installed",
]<|MERGE_RESOLUTION|>--- conflicted
+++ resolved
@@ -17,30 +17,6 @@
 from .visualization import visualize_results
 
 
-<<<<<<< HEAD
-=======
-def ensure_sentencepiece_installed() -> None:
-    """Ensure the optional sentencepiece dependency is available.
-
-    Stable Diffusion 3.5 relies on a T5 text encoder whose fast tokenizer
-    delegates to the :mod:`sentencepiece` Python package.  When the package is
-    missing, Hugging Face will download the (multi-gigabyte) checkpoint only to
-    raise a ``ValueError`` while instantiating the tokenizer.  Import the module
-    up front so we can fail fast with a clear remediation hint.
-    """
-
-    try:  # pragma: no cover - import guard depends on runtime environment
-        import sentencepiece  # type: ignore  # noqa: F401
-    except ImportError as exc:  # pragma: no cover - import guard
-        raise RuntimeError(
-            "The `sentencepiece` package is required to load Stable Diffusion "
-            "3.5 tokenizers. Install it with `pip install sentencepiece` or "
-            "`conda install -c conda-forge sentencepiece` and re-run the "
-            "command."
-        ) from exc
-
-
->>>>>>> a2ec37c5
 __all__ = [
     "load_image_stack",
     "save_depth_map",
