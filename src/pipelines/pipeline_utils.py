"""
Pipeline utilities for FocalDiffusion
"""

import torch
from pathlib import Path
from typing import Dict, Optional, Union
import json

<<<<<<< HEAD
=======
from ..utils import ensure_sentencepiece_installed


>>>>>>> a2ec37c5
def load_pipeline(
        checkpoint_path: Union[str, Path],
        base_model_id: str = "stabilityai/stable-diffusion-3.5-large-tensorrt",
        device: str = "cuda",
        dtype: torch.dtype = torch.float16,
) -> 'FocalDiffusionPipeline':
    """Load FocalDiffusion pipeline from checkpoint"""
    from .focal_diffusion_pipeline import FocalDiffusionPipeline

    # Load base pipeline
    ensure_sentencepiece_installed()
    pipeline = FocalDiffusionPipeline.from_pretrained(
        base_model_id,
        torch_dtype=dtype,
    ).to(device)

    # Load checkpoint
    checkpoint = torch.load(checkpoint_path, map_location=device)

    # Load component weights
    if 'focal_processor_state_dict' in checkpoint:
        pipeline.focal_processor.load_state_dict(checkpoint['focal_processor_state_dict'])
    if 'camera_encoder_state_dict' in checkpoint:
        pipeline.camera_encoder.load_state_dict(checkpoint['camera_encoder_state_dict'])
    if 'dual_decoder_state_dict' in checkpoint:
        pipeline.dual_decoder.load_state_dict(checkpoint['dual_decoder_state_dict'])

    # Load config if available
    if 'config' in checkpoint:
        pipeline.config = checkpoint['config']

    return pipeline


def save_pipeline(
        pipeline: 'FocalDiffusionPipeline',
        save_path: Union[str, Path],
        save_full_model: bool = False,
) -> None:
    """Save FocalDiffusion pipeline to checkpoint"""
    save_path = Path(save_path)
    save_path.parent.mkdir(parents=True, exist_ok=True)

    checkpoint = {
        'focal_processor_state_dict': pipeline.focal_processor.state_dict(),
        'camera_encoder_state_dict': pipeline.camera_encoder.state_dict(),
        'dual_decoder_state_dict': pipeline.dual_decoder.state_dict(),
    }

    if save_full_model:
        checkpoint['transformer_state_dict'] = pipeline.transformer.state_dict()

    if hasattr(pipeline, 'config'):
        checkpoint['config'] = pipeline.config

    torch.save(checkpoint, save_path)<|MERGE_RESOLUTION|>--- conflicted
+++ resolved
@@ -7,12 +7,6 @@
 from typing import Dict, Optional, Union
 import json
 
-<<<<<<< HEAD
-=======
-from ..utils import ensure_sentencepiece_installed
-
-
->>>>>>> a2ec37c5
 def load_pipeline(
         checkpoint_path: Union[str, Path],
         base_model_id: str = "stabilityai/stable-diffusion-3.5-large-tensorrt",
