--- conflicted
+++ resolved
@@ -163,7 +163,6 @@
             if hasattr(internal, "pop"):
                 internal.pop(orphan, None)
 
-<<<<<<< HEAD
         base_optional = tuple(
             name
             for name in getattr(self, "_optional_components", ())
@@ -181,18 +180,6 @@
             focal_processor=None,
             camera_encoder=None,
             dual_decoder=None,
-=======
-        base_optional = getattr(self, "_optional_components", ())
-        self._optional_components = tuple(
-            dict.fromkeys(
-                (
-                    *base_optional,
-                    "focal_processor",
-                    "camera_encoder",
-                    "dual_decoder",
-                )
-            )
->>>>>>> efb0cbf7
         )
 
         # Ensure the extended pipeline configuration tracks focal-specific components so
