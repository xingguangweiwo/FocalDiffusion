--- conflicted
+++ resolved
@@ -1,14 +1,6 @@
 # FocalDiffusion file lists
 
-<<<<<<< HEAD
-Each text file enumerates the relative paths that compose a focal stack sample.
-Two formats are supported:
-
-1. **Legacy CSV** – every non-comment line follows the comma separated pattern:
-=======
-Each text file enumerates the samples that compose a training split. The loader
-now accepts the same whitespace separated format used by **Marigold**:
->>>>>>> eb2a2809
+Each text file enumerates the samples that compose a training split. 
 
 ```
 <relative_rgb_path> <relative_depth_path> [optional_extra_tokens]
@@ -29,42 +21,7 @@
 `data_root` declared in the training YAML or, when mixing datasets, relative to
 the per-source `data_root` entry.
 
-<<<<<<< HEAD
-2. **JSON lines** – for more complex setups (e.g. synthesising focal stacks
-   on-the-fly or reading HyperSim HDF5 depth maps) you can emit a JSON object
-   per line. The following keys are recognised:
-
-   | Key | Description |
-   | --- | ----------- |
-   | `depth` / `depth_path` | Path to the metric depth map. Supports PNG, EXR, NPY and HDF5. |
-   | `focal_stack` / `focal_stack_dir` | Directory containing pre-rendered focal slices. Optional when `all_in_focus` is provided. |
-   | `all_in_focus` / `aif` | High-resolution sharp RGB image used to synthesise a focal stack through the built-in point spread function simulator. |
-   | `focus_distances` | Array of focus distances (metres) corresponding to each slice. If omitted, log-spaced values within `focal_range` are generated. |
-   | `camera` | Dictionary with camera metadata (`f_number`, `focal_length`, `pixel_size`, optionally `aperture`). |
-   | `depth_dataset` | Dataset name inside an HDF5 file (defaults to common HyperSim aliases). |
-   | `depth_scale` / `depth_shift` | Multiplicative/additive factors applied to the loaded depth map. |
-   | `depth_range` | `[min, max]` clamp for the valid metric depth range. The loader also returns the range so diffusion outputs can be re-scaled. |
-   | `generate_focal_stack` | Boolean overriding the global `generate_focal_stack` flag from the config. |
-   | `transpose_depth` | Set to true when the stored depth map needs transposing to match the RGB orientation. |
-
-   Example JSON entry combining an all-in-focus frame with a HyperSim HDF5 depth
-   map:
-
-   ```json
-   {
-     "all_in_focus": "ai_001_010/images/scene_cam_00_final_preview/frame.0031.color.jpg",
-     "depth": "ai_001_010/images/scene_cam_00_geometry_hdf5/frame.0031.depth_meters.hdf5",
-     "depth_dataset": "depth_meters",
-     "focus_distances": [0.5, 1.0, 2.0, 4.0, 8.0],
-     "camera": {"f_number": 8.0, "focal_length": 0.05, "pixel_size": 1.2e-5},
-     "generate_focal_stack": true
-   }
-   ```
-
-## HyperSim
-=======
 ### JSON lines
->>>>>>> eb2a2809
 
 For complex situations you can still emit a JSON object per line. The same keys
 listed in earlier revisions (`depth`, `all_in_focus`, `focal_stack_dir`,
