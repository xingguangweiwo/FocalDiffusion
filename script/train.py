"""
Training script for FocalDiffusion
Uses the FocalDiffusionTrainer class from src.training.trainer
"""

import argparse
import ast
import logging
import os
import sys
from copy import deepcopy
from datetime import datetime
from functools import lru_cache
from pathlib import Path
<<<<<<< HEAD
from typing import Any, Mapping, Optional
=======
from typing import Any, Optional
>>>>>>> b030b91f

# Add project root to path before importing project modules
project_root = Path(__file__).parent.parent
if str(project_root) not in sys.path:
    sys.path.insert(0, str(project_root))

from .utils import dump_yaml_file, load_yaml_file

try:
    from src.data.dataset import resolve_data_root
except ModuleNotFoundError as missing:
    if missing.name not in {"torch", "numpy", "cv2"}:
        raise

    def resolve_data_root(
        root_candidate: Any,
        *,
        dataset_type: Optional[str] = None,
        source_name: Optional[str] = None,
    ) -> Path:
<<<<<<< HEAD
=======
        """Lightweight fallback that mirrors the dataset helper.

        The dry-run path may execute in environments without PyTorch; importing
        ``src.data.dataset`` would fail in that case.  We still accept the same
        arguments but simply expand environment variables and return the first
        existing path (or the last candidate if none are found).
        """
>>>>>>> b030b91f

        del dataset_type, source_name  # placeholders for signature parity

        if isinstance(root_candidate, (list, tuple, set)):
            candidates = list(root_candidate)
        else:
            candidates = [root_candidate]

        last_resolved: Optional[Path] = None
        for candidate in candidates:
            resolved = Path(os.path.expanduser(os.path.expandvars(str(candidate))))
            if resolved.exists():
                return resolved
            last_resolved = resolved

        return last_resolved or Path(os.path.expanduser(os.path.expandvars(str(candidates[-1]))))

logging.basicConfig(level=logging.INFO)
logger = logging.getLogger(__name__)

SUPPORTED_DATASET_TYPES = {
    "",
    "filelist",
    "hypersim",
    "virtual_kitti",
}


def parse_args():
    """Parse command line arguments"""
    parser = argparse.ArgumentParser(
        description="Train FocalDiffusion model for depth and all-in-focus generation"
    )

    # Required arguments
    parser.add_argument(
        '--config',
        type=str,
        required=True,
        help='Path to training configuration file (YAML)'
    )

    # Optional arguments
    parser.add_argument(
        '--resume',
        type=str,
        help='Path to checkpoint to resume training from'
    )

    parser.add_argument(
        '--override',
        nargs='*',
        help='Override config values (e.g., training.batch_size=2 optimizer.learning_rate=1e-5)'
    )

    parser.add_argument(
        '--debug',
        action='store_true',
        help='Enable debug mode (more verbose logging)'
    )

    parser.add_argument(
        '--dry-run',
        action='store_true',
        help='Run without actually training (for testing setup)'
    )

    parser.add_argument(
        '--data-root',
        type=str,
        help='Override the dataset root directory defined in the config',
    )

    parser.add_argument(
        '--train-filelist',
        type=str,
        help='Override the training file list path defined in the config',
    )

    parser.add_argument(
        '--val-filelist',
        type=str,
        help='Override the validation file list path defined in the config',
    )

    parser.add_argument(
        '--test-filelist',
        type=str,
        help='Override the test file list path defined in the config',
    )

    parser.add_argument(
        '--output-dir',
        type=str,
        help='Override the run output directory defined in the config',
    )

    return parser.parse_args()


def _build_stub_pipeline():
    class _StubPipeline:
        def __init__(self) -> None:
            self.device = "cpu"
            self.config: dict[str, Any] = {}

        def to(self, device: Any):
            self.device = device
            return self

        def register_to_config(self, **kwargs: Any) -> None:
            self.config.update(kwargs)

    return _StubPipeline()


def _run_stub_training(config: dict, reason: str) -> None:
    logger.warning("%s; running stub training", reason)
    logger.info(
        "Config summary: model=%s dataset=%s batch_size=%s",
        config.get('model', {}).get('base_model_id'),
        config.get('data', {}).get('dataset_type'),
        config.get('training', {}).get('batch_size'),
    )
    pipeline = _build_stub_pipeline()
    pipeline.register_to_config(model=config.get('model', {}))
    pipeline.to("cpu")
    logger.info("Stub training completed")


@lru_cache(maxsize=None)
def _read_config_document(path: str) -> dict:
    """Read and cache a raw YAML configuration document."""

    return load_yaml_file(Path(path)) or {}


def load_config(config_path: str, _visited: Optional[set] = None) -> dict:
    """Load configuration from YAML file with nested defaults."""
    config_path = Path(config_path).resolve()

    if not config_path.exists():
        raise FileNotFoundError(f"Config file not found: {config_path}")

    if _visited is None:
        _visited = set()

    if config_path in _visited:
        raise ValueError(f"Cyclic config dependency detected for {config_path}")

    _visited.add(config_path)

    config = deepcopy(_read_config_document(str(config_path)))

    config_dir = config_path.parent

    # Resolve relative paths before merging so that overrides inherit absolute values
    _resolve_paths_inplace(config, config_dir)

    defaults = config.pop('defaults', [])
    if not isinstance(defaults, list):
        defaults = [defaults]

    merged_config: dict = {}
    for default_entry in defaults:
        base_config_path = _resolve_default_path(default_entry, config_dir)
        base_config = load_config(base_config_path, _visited=_visited)
        merged_config = deep_merge(merged_config, base_config)

    config = deep_merge(merged_config, config)

    _visited.remove(config_path)

    return config


def _resolve_default_path(entry: Any, config_dir: Path) -> Path:
    """Convert a defaults entry into an absolute path to a YAML file."""
    if isinstance(entry, dict):
        if len(entry) != 1:
            raise ValueError(f"Unsupported defaults entry: {entry}")
        key, value = next(iter(entry.items()))
        relative = Path(key) / value
    else:
        relative = Path(str(entry))

    if relative.suffix != '.yaml':
        relative = relative.with_suffix('.yaml')

    # First try resolving relative to the current config file
    candidate_paths = [
        (config_dir / relative).resolve(),
        (project_root / "configs" / relative).resolve(),
    ]

    for base_path in candidate_paths:
        if base_path.exists():
            return base_path

    raise FileNotFoundError(
        f"Default config '{entry}' not found relative to {config_dir}: {candidate_paths[-1]}"
    )


def _resolve_paths_inplace(config: dict, base_dir: Path) -> None:
    """Resolve relative paths for known config keys in-place."""

    def _resolve(path_value: Any):
        if path_value is None:
            return None
        if isinstance(path_value, Mapping):
            return {str(key): _resolve(value) for key, value in path_value.items()}
        if isinstance(path_value, (list, tuple)):
            return [_resolve(item) for item in path_value]
        raw = str(path_value)
        if isinstance(path_value, str) and len(raw) > 1 and raw[1] == ":" and raw[0].isalpha():
            return raw
        path = Path(path_value)
        if path.is_absolute() or raw.startswith("${"):
            return str(path)
        anchor = base_dir if raw.startswith(("./", "../")) else project_root
        return str((anchor / path).resolve())

    data_block = config.get('data')
    if isinstance(data_block, dict):
        for key in ['data_root', 'train_filelist', 'val_filelist', 'test_filelist']:
            if key in data_block:
                data_block[key] = _resolve(data_block[key])

    output_block = config.get('output')
    if isinstance(output_block, dict) and 'save_dir' in output_block:
        output_block['save_dir'] = _resolve(output_block['save_dir'])


def deep_merge(dict1: dict, dict2: dict) -> dict:
    """Deep merge two dictionaries"""
    result = dict1.copy()

    for key, value in dict2.items():
        if key in result and isinstance(result[key], dict) and isinstance(value, dict):
            result[key] = deep_merge(result[key], value)
        else:
            result[key] = value

    return result


def apply_overrides(config: dict, overrides: list) -> dict:
    """Apply command line overrides to config"""
    if not overrides:
        return config

    for override in overrides:
        try:
            key_path, value = override.split('=')
            keys = key_path.split('.')

            # Navigate to the target key
            target = config
            for key in keys[:-1]:
                if key not in target:
                    target[key] = {}
                target = target[key]

            # Set the value
            try:
                # Try to evaluate as Python literal without executing arbitrary code
                target[keys[-1]] = ast.literal_eval(value)
            except (ValueError, SyntaxError):
                # Treat as string
                target[keys[-1]] = value

            logger.info(f"Override: {key_path} = {target[keys[-1]]}")

        except Exception as e:
            logger.warning(f"Failed to apply override '{override}': {e}")

    return config


def apply_path_overrides(config: dict, args: argparse.Namespace) -> dict:
    """Apply explicit CLI path overrides for datasets and outputs."""

    data_cfg = config.setdefault('data', {})
    output_cfg = config.setdefault('output', {})

    def _set_path(block: dict, key: str, value: Optional[str]) -> None:
        if not value:
            return
        block[key] = value
        logger.info("Override: %s = %s", key, value)

    _set_path(data_cfg, 'data_root', getattr(args, 'data_root', None))
    _set_path(data_cfg, 'train_filelist', getattr(args, 'train_filelist', None))
    _set_path(data_cfg, 'val_filelist', getattr(args, 'val_filelist', None))
    _set_path(data_cfg, 'test_filelist', getattr(args, 'test_filelist', None))
    _set_path(output_cfg, 'save_dir', getattr(args, 'output_dir', None))

    return config


<<<<<<< HEAD
def _resolve_data_root_spec(
    spec: Any,
    *,
    dataset_type: Optional[str] = None,
    context: str = "data_root",
) -> Any:
    """Resolve data-root specifications for validation.

    The specification may be a single path, a collection of fallbacks, or a
    dictionary mapping logical dataset components (e.g., ``depth`` vs.
    ``all_in_focus``) to separate root directories.
    """

    if isinstance(spec, Mapping):
        return {
            str(key).lower(): _resolve_data_root_spec(
                value,
                dataset_type=dataset_type,
                context=f"{context}.{key}",
            )
            for key, value in spec.items()
        }

    if isinstance(spec, (list, tuple, set)):
        return [
            resolve_data_root(
                candidate,
                dataset_type=dataset_type,
                source_name=context,
            )
            for candidate in spec
        ]

    return resolve_data_root(
        spec,
        dataset_type=dataset_type,
        source_name=context,
    )


def _warn_missing_data_roots(resolved_spec: Any, *, context: str = "data_root") -> None:
    """Emit warnings for any resolved data roots that do not yet exist."""

    if isinstance(resolved_spec, dict):
        for key, value in resolved_spec.items():
            _warn_missing_data_roots(value, context=f"{context}.{key}")
        return

    if isinstance(resolved_spec, (list, tuple)):
        for index, value in enumerate(resolved_spec):
            _warn_missing_data_roots(value, context=f"{context}[{index}]")
        return

    if isinstance(resolved_spec, Path) and not resolved_spec.exists():
        logger.warning("Training data root does not exist (%s): %s", context, resolved_spec)


def _stringify_data_root_spec(resolved_spec: Any) -> Any:
    """Convert resolved Path objects back to plain strings for serialization."""

    if isinstance(resolved_spec, dict):
        return {key: _stringify_data_root_spec(value) for key, value in resolved_spec.items()}

    if isinstance(resolved_spec, (list, tuple)):
        return [str(value) for value in resolved_spec]

    if isinstance(resolved_spec, Path):
        return str(resolved_spec)

    return resolved_spec


=======
>>>>>>> b030b91f
def validate_config(config: dict) -> None:
    """Validate configuration"""
    required_keys = [
        'model.base_model_id',
        'data.dataset_type',
        'data.data_root',
        'data.train_filelist',
        'data.val_filelist',
        'data.test_filelist',
        'training.num_epochs',
        'training.batch_size',
        'optimizer.learning_rate',
        'output.save_dir',
    ]

    for key_path in required_keys:
        keys = key_path.split('.')
        value = config

        for key in keys:
            if key not in value:
                raise ValueError(f"Missing required config key: {key_path}")
            value = value[key]

    dataset_type_raw = str(config['data'].get('dataset_type', '') or '').lower()
    if dataset_type_raw not in SUPPORTED_DATASET_TYPES:
        raise ValueError(
            "Unsupported data.dataset_type '%s'. Supported values are: %s"
            % (dataset_type_raw, ", ".join(sorted(t for t in SUPPORTED_DATASET_TYPES if t))),
        )

    # Check paths exist
    resolved_data_root = _resolve_data_root_spec(
        config['data']['data_root'],
        dataset_type=dataset_type_raw or None,
    )

    _warn_missing_data_roots(resolved_data_root)

    # Persist the resolved path back into the config so downstream components use
    # the same location that was validated here.
    config['data']['data_root'] = _stringify_data_root_spec(resolved_data_root)

    # Ensure filelists exist and give actionable warnings
    for key in ('train_filelist', 'val_filelist', 'test_filelist'):
        filelist_path = Path(config['data'][key])
        if not filelist_path.exists():
            logger.warning("Config filelist %s does not exist: %s", key, filelist_path)

    # Ensure filelists exist and give actionable warnings
    for key in ('train_filelist', 'val_filelist', 'test_filelist'):
        filelist_path = Path(config['data'][key])
        if not filelist_path.exists():
            logger.warning("Config filelist %s does not exist: %s", key, filelist_path)

    # Create output directory
    output_dir = Path(config['output']['save_dir'])
    output_dir.mkdir(parents=True, exist_ok=True)

    # Create log directory
    log_dir = output_dir / 'logs'
    log_dir.mkdir(exist_ok=True)


def main():
    """Main training function"""
    args = parse_args()

    # Setup logging
    if args.debug:
        logging.getLogger().setLevel(logging.DEBUG)

    # Load configuration
    logger.info(f"Loading configuration from {args.config}")
    config = load_config(args.config)

    # Apply overrides
    if args.override:
        config = apply_overrides(config, args.override)

    config = apply_path_overrides(config, args)

    # Validate configuration
    validate_config(config)

    # Add timestamp to run name if not specified
    if 'logging' in config and 'run_name' not in config['logging']:
        config['logging']['run_name'] = f"focal_diffusion_{datetime.now():%Y%m%d_%H%M%S}"

    # Save final config
    config_save_path = Path(config['output']['save_dir']) / 'config.yaml'
    dump_yaml_file(config_save_path, config)
    logger.info(f"Saved configuration to {config_save_path}")

    if args.dry_run:
        logger.info("Dry run mode - verifying pipeline setup")
        pipeline = _build_stub_pipeline()
        pipeline.to("cpu")
        logger.info("Dry run successful")
        return

    # Create trainer
    logger.info("Initializing FocalDiffusion trainer...")
    try:
        from src.training.trainer import FocalDiffusionTrainer  # Lazy import to avoid heavy deps during dry-runs
    except ModuleNotFoundError as exc:
        if getattr(exc, "name", None) == "torch":
            _run_stub_training(config, "PyTorch is not available")
            return
        raise

    trainer = FocalDiffusionTrainer(config)

    # Resume if specified
    start_epoch = 0
    if args.resume:
        logger.info(f"Resuming from checkpoint: {args.resume}")
        start_epoch, _ = trainer.load_checkpoint(args.resume)

        # Adjust number of epochs
        config['training']['num_epochs'] = max(
            config['training']['num_epochs'],
            start_epoch + 1
        )

    # Start training
    logger.info("=" * 50)
    logger.info("Starting FocalDiffusion training")
    logger.info(f"Model: {config['model']['base_model_id']}")
    logger.info(f"Dataset: {config['data']['dataset_type']}")
    logger.info(f"Batch size: {config['training']['batch_size']}")
    logger.info(f"Learning rate: {config['optimizer']['learning_rate']}")
    logger.info(f"Epochs: {config['training']['num_epochs']}")
    logger.info("=" * 50)

    try:
        trainer.train()
        logger.info("Training completed successfully!")

    except KeyboardInterrupt:
        logger.info("Training interrupted by user")

        # Save checkpoint
        if hasattr(trainer, 'save_checkpoint'):
            logger.info("Saving interrupt checkpoint...")
            trainer.save_checkpoint(
                epoch=trainer.current_epoch if hasattr(trainer, 'current_epoch') else 0,
                global_step=trainer.global_step if hasattr(trainer, 'global_step') else 0,
                is_final=False
            )

    except Exception as e:
        logger.error(f"Training failed with error: {e}", exc_info=True)
        raise


if __name__ == "__main__":
    main()<|MERGE_RESOLUTION|>--- conflicted
+++ resolved
@@ -12,11 +12,7 @@
 from datetime import datetime
 from functools import lru_cache
 from pathlib import Path
-<<<<<<< HEAD
 from typing import Any, Mapping, Optional
-=======
-from typing import Any, Optional
->>>>>>> b030b91f
 
 # Add project root to path before importing project modules
 project_root = Path(__file__).parent.parent
@@ -37,16 +33,6 @@
         dataset_type: Optional[str] = None,
         source_name: Optional[str] = None,
     ) -> Path:
-<<<<<<< HEAD
-=======
-        """Lightweight fallback that mirrors the dataset helper.
-
-        The dry-run path may execute in environments without PyTorch; importing
-        ``src.data.dataset`` would fail in that case.  We still accept the same
-        arguments but simply expand environment variables and return the first
-        existing path (or the last candidate if none are found).
-        """
->>>>>>> b030b91f
 
         del dataset_type, source_name  # placeholders for signature parity
 
@@ -348,7 +334,6 @@
     return config
 
 
-<<<<<<< HEAD
 def _resolve_data_root_spec(
     spec: Any,
     *,
@@ -421,8 +406,6 @@
     return resolved_spec
 
 
-=======
->>>>>>> b030b91f
 def validate_config(config: dict) -> None:
     """Validate configuration"""
     required_keys = [
