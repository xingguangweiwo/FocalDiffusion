--- conflicted
+++ resolved
@@ -28,14 +28,6 @@
 
 ## Data
 
-<<<<<<< HEAD
-Samples are declared on single lines inside `data/filelists/*.txt`, following the
-Marigold convention:
-
-```
-<relative_rgb_path> <relative_depth_path> [key=value ...]
-```
-
 Providing only RGB and depth paths triggers on-the-fly focal-stack synthesis via
 the built-in thin-lens simulator. Optional tokens such as
 `generate_focal_stack=false`, `focal_stack_dir=...`, or per-sample camera
@@ -59,56 +51,6 @@
 extracted scenes (e.g. `D:\Datasets\hypersim`, `/mnt/vkitti`). When mixing
 sources, list one entry per dataset under `data.train_sources` and
 `data.val_sources`.
-=======
-Training relies on focal stacks paired with ground-truth depth.  The
-`data/filelists/` directory documents the whitespace separated format adopted
-from **Marigold**:
-
-```
-<relative_rgb_path> <relative_depth_path> [optional_tokens]
-```
-
-Providing just the RGB and depth paths lets the loader reuse the same
-all-in-focus RGB that Marigold expects while generating the focal stack
-on-the-fly via the thin-lens simulator (mirroring the MATLAB script shared in
-the discussion).  Additional `key=value` tokens or JSON lines can still
-reference pre-rendered stacks, specify HyperSim HDF5 dataset names, override
-camera parameters, or disable on-the-fly synthesis per sample.
-
-Paths are resolved relative to each source's `data_root` as declared in the
-configuration.  Create separate file lists for your `train`, `val`, and `test`
-splits – you can combine HyperSim and Virtual KITTI by listing both datasets
-under `train_sources` / `val_sources`.
-
-Download the raw datasets before launching training:
-
-- **HyperSim** – request access and download from the official project page
-  (<https://github.com/apple/ml-hypersim>).  Each archive expands to
-  `<scene_id>/<scene_id>/images/` with RGB frames located in
-  `scene_cam_00_final_preview/frame.XXXX.color.jpg` and depth delivered as
-  `scene_cam_00_geometry_hdf5/frame.XXXX.depth_meters.hdf5`.  Scene
-  `ai_001_001` ships frames `frame.0000`–`frame.0099`; the sample file lists only
-  reference indices within that range so they work out of the box after you set
-  `data_root` to the folder that contains `ai_001_001/`.
-- **Virtual KITTI 2** – download the RGB+depth release from the official web
-  page (<https://europe.naverlabs.com/research/computer-vision/proxy-virtual-worlds-vkitti-2/>).
-  After extraction you should see `SceneXX/clone/frames/`.  RGB frames live
-  under `frames/rgb/Camera_0/rgb_XXXXX.jpg` while depth targets use
-  `frames/depth/Camera_0/depth_XXXXX.png`.  The provided lists reference
-  `rgb_00001`–`rgb_00110`, all of which are present in the standard download.
-
-Referencing those relative paths in the file lists lets you operate directly on
-the unmodified releases without converting depth to PNG first.  Point the
-configuration's `data_root` entries (e.g. `configs/base.yaml:data.train_sources`
-→ `data_root`) at the folder that contains the extracted scene directories, such
-as `D:\Files\paper\DepthEstimation\Dataset\hypersim` or
-`/mnt/datasets/virtual_kitti`.
-
-*Virtual KITTI 2 layout.*  Place `data_root` at the top-level directory that
-contains `SceneXX/clone/frames/`.  RGB frames live under
-`frames/rgb/Camera_0/rgb_XXXXX.jpg` and depth targets under
-`frames/depth/Camera_0/depth_XXXXX.png`.
->>>>>>> 3c4e4de9
 
 ## Configuration
 
@@ -119,7 +61,6 @@
 
 Important knobs:
 
-<<<<<<< HEAD
 - `model.base_model_id` — Hugging Face identifier for the Stable Diffusion 3.5
   checkpoint.
 - `data.train_sources` / `data.val_sources` — lists of `{data_root, filelist}`
@@ -128,16 +69,6 @@
   metadata (e.g. `generate_focal_stack`, `num_slices`).
 - `training.batch_size`, `training.gradient_accumulation_steps`, and
   `optimizer.learning_rate` — tune to match your hardware budget.
-=======
-- `model.base_model_id` – the Stable Diffusion 3.5 checkpoint to adapt.
-- `data.train_sources` / `data.val_sources` – lists of `{data_root, filelist}`
-  mappings.  Provide one entry per dataset (e.g. HyperSim and Virtual KITTI) to
-  train on a concatenated mixture.  Use `data.dataset_kwargs` to pass camera
-  defaults, simulator hyper-parameters, and per-split overrides such as
-  `generate_focal_stack`.
-- `training.batch_size`, `training.gradient_accumulation_steps`,
-  `optimizer.learning_rate` – adjusted to your hardware budget.
->>>>>>> 3c4e4de9
 
 Validate a configuration without starting optimisation:
 
