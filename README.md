--- conflicted
+++ resolved
@@ -26,26 +26,6 @@
 ## Datasets
 
 Training relies on focal stacks paired with ground-truth depth.  The
-<<<<<<< HEAD
-`data/filelists/` directory documents the whitespace separated format adopted
-from **Marigold**:
-
-```
-<relative_rgb_path> <relative_depth_path> [optional_tokens]
-```
-
-Providing just the RGB and depth paths lets the loader reuse the same
-all-in-focus RGB that Marigold expects while generating the focal stack
-on-the-fly via the thin-lens simulator (mirroring the MATLAB script shared in
-the discussion).  Additional `key=value` tokens or JSON lines can still
-reference pre-rendered stacks, specify HyperSim HDF5 dataset names, override
-camera parameters, or disable on-the-fly synthesis per sample.
-
-Paths are resolved relative to each source's `data_root` as declared in the
-configuration.  Create separate file lists for your `train`, `val`, and `test`
-splits – you can combine HyperSim and Virtual KITTI by listing both datasets
-under `train_sources` / `val_sources`.
-=======
 `data/filelists/` directory documents the supported text formats:
 
 - **CSV** entries describe pre-rendered stacks with
@@ -60,7 +40,6 @@
 Paths are resolved relative to `data.data_root` in the configuration.  Generate
 file lists for your `train`, `val`, and `test` splits after preparing the
 datasets (e.g. HyperSim, Virtual KITTI) or your own focal-stack generator.
->>>>>>> a7893cd1
 
 ## Configuration
 
@@ -75,17 +54,11 @@
 You can start from one of the presets and edit the following keys:
 
 - `model.base_model_id` – the Stable Diffusion 3.5 checkpoint to adapt.
-<<<<<<< HEAD
 - `data.train_sources` / `data.val_sources` – lists of `{data_root, filelist}`
   mappings.  Provide one entry per dataset (e.g. HyperSim and Virtual KITTI) to
   train on a concatenated mixture.  Use `data.dataset_kwargs` to pass camera
   defaults, simulator hyper-parameters, and per-split overrides such as
   `generate_focal_stack`.
-=======
-- `data.data_root` and the `*_filelist` entries – absolute paths to your focal
-  stack datasets.  Use `data.dataset_kwargs` to pass camera defaults,
-  `simulator_kwargs`, and per-split overrides such as `generate_focal_stack`.
->>>>>>> a7893cd1
 - `training.batch_size`, `training.gradient_accumulation_steps`,
   `optimizer.learning_rate` – adjusted to your hardware budget.
 
