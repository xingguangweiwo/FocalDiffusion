# Default training recipe in a single file.
# Other configs can extend this base via `defaults: [base]`.
model:
  base_model_id: stabilityai/stable-diffusion-3.5-medium
  feature_dim: 128
  num_scales: 3
  max_focal_stack_size: 12

data:
  dataset_type: filelist
  train_sources:
    - name: hypersim
      data_root: /path/to/hypersim
      filelist: data/filelists/hypersim_train.txt
    - name: virtual_kitti
      data_root: /path/to/virtual_kitti
      filelist: data/filelists/vkitti_train.txt
  val_sources:
    - name: hypersim
      data_root: /path/to/hypersim
      filelist: data/filelists/hypersim_val.txt
    - name: virtual_kitti
      data_root: /path/to/virtual_kitti
      filelist: data/filelists/vkitti_val.txt
  test_sources:
    - name: hypersim
      data_root: /path/to/hypersim
      filelist: data/filelists/hypersim_test.txt
    - name: virtual_kitti
      data_root: /path/to/virtual_kitti
      filelist: data/filelists/vkitti_test.txt
  image_size: [512, 512]
  focal_stack_size: 5
  focal_range: [0.3, 10.0]
  num_workers: 8
  max_train_samples: null
  max_val_samples: null
  dataset_kwargs:
    camera_defaults:
      f_number: 8.0
      focal_length: 0.05
      pixel_size: 1.2e-5
    simulator_kwargs:
      sigma_quantisation: 0.25
      max_sigma: 8.0
    depth_bounds: [0.1, 100.0]
<<<<<<< HEAD
    generate_focal_stack: false
=======
>>>>>>> eb2a2809

training:
  num_epochs: 30
  batch_size: 2
  gradient_accumulation_steps: 1
  mixed_precision: fp16
  seed: 42
  val_every_n_epochs: 1
  save_every_n_epochs: 1
  use_ema: true
  ema_decay: 0.999
  max_grad_norm: 1.0
  trainable_modules:
    transformer: attention_only
  lora_rank: 8
  lora_alpha: 16

optimizer:
  type: adamw
  learning_rate: 5.0e-5
  weight_decay: 0.01
  betas: [0.9, 0.999]

scheduler:
  type: cosine
  warmup_steps: 500

losses:
  diffusion_weight: 1.0
  depth_weight: 1.0
  rgb_weight: 0.5
  consistency_weight: 0.1

validation:
  num_inference_steps: 30
  guidance_scale: 1.0

logging:
  level: INFO
  use_wandb: false
  log_every_n_steps: 10
  tags: []

output:
  save_dir: outputs/experiments/base
  save_top_k: 3<|MERGE_RESOLUTION|>--- conflicted
+++ resolved
@@ -44,10 +44,7 @@
       sigma_quantisation: 0.25
       max_sigma: 8.0
     depth_bounds: [0.1, 100.0]
-<<<<<<< HEAD
     generate_focal_stack: false
-=======
->>>>>>> eb2a2809
 
 training:
   num_epochs: 30
